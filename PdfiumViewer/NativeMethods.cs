﻿using System;
using System.Collections.Generic;
using System.Drawing;
using System.IO;
using System.Runtime.ConstrainedExecution;
using System.Runtime.InteropServices;
using System.Security.Permissions;
using System.Text;
using Microsoft.Win32.SafeHandles;

namespace PdfiumViewer
{
    public static class NativeMethods
    {
        static NativeMethods()
        {
            // Load the platform dependent Pdfium.dll if it exists.

            string path = Path.GetDirectoryName(typeof(NativeMethods).Assembly.Location);

            if (IntPtr.Size == 4)
                path = Path.Combine(path, "x86");
            else
                path = Path.Combine(path, "x64");

            path = Path.Combine(path, "Pdfium.dll");

            if (File.Exists(path))
                LoadLibrary(path);
        }

        [DllImport("kernel32.dll", EntryPoint = "CopyMemory", SetLastError = false)]
        public static extern void CopyMemory(IntPtr dest, IntPtr src, uint count);

        [DllImport("kernel32", SetLastError = true, CharSet = CharSet.Ansi)]
        private static extern IntPtr LoadLibrary([MarshalAs(UnmanagedType.LPStr)]string lpFileName);

        // Pdfium stuff.

        [DllImport("pdfium.dll")]
        public static extern void FPDF_InitLibrary();


        [DllImport("pdfium.dll")]
        public static extern void FPDF_InitLibrary(IntPtr hInstance);

        [DllImport("pdfium.dll")]
        public static extern void FPDF_DestroyLibrary();

        [DllImport("pdfium.dll", CharSet = CharSet.Ansi)]
        public static extern IntPtr FPDF_LoadMemDocument(SafeHandle data_buf, int size, string password);

        [DllImport("pdfium.dll", CharSet = CharSet.Ansi)]
        public static extern IntPtr FPDF_LoadMemDocument(byte[] data_buf, int size, string password);

        [DllImport("pdfium.dll")]
        public static extern void FPDF_CloseDocument(IntPtr document);

        [DllImport("pdfium.dll")]
        public static extern int FPDF_GetPageCount(IntPtr document);

        [DllImport("pdfium.dll")]
        public static extern uint FPDF_GetDocPermissions(IntPtr document);

        [DllImport("pdfium.dll")]
        public static extern IntPtr FPDFDOC_InitFormFillEnvironment(IntPtr document, ref FPDF_FORMFILLINFO formInfo);

        [DllImport("pdfium.dll")]
        public static extern void FPDF_SetFormFieldHighlightColor(IntPtr hHandle, int fieldType, uint color);

        [DllImport("pdfium.dll")]
        public static extern void FPDF_SetFormFieldHighlightAlpha(IntPtr hHandle, byte alpha);

        [DllImport("pdfium.dll")]
        public static extern void FORM_DoDocumentJSAction(IntPtr hHandle);

        [DllImport("pdfium.dll")]
        public static extern void FORM_DoDocumentOpenAction(IntPtr hHandle);

        [DllImport("pdfium.dll")]
        public static extern void FPDFDOC_ExitFormFillEnviroument(IntPtr hHandle);

        [DllImport("pdfium.dll")]
        public static extern void FORM_DoDocumentAAction(IntPtr hHandle, FPDFDOC_AACTION aaType);

        [DllImport("pdfium.dll")]
        public static extern IntPtr FPDF_LoadPage(IntPtr document, int page_index);

        [DllImport("pdfium.dll")]
        public static extern IntPtr FPDFText_LoadPage(IntPtr page);

        [DllImport("pdfium.dll")]
        public static extern void FORM_OnAfterLoadPage(IntPtr page, IntPtr _form);

        [DllImport("pdfium.dll")]
        public static extern void FORM_DoPageAAction(IntPtr page, IntPtr _form, FPDFPAGE_AACTION fPDFPAGE_AACTION);

        [DllImport("pdfium.dll")]
        public static extern double FPDF_GetPageWidth(IntPtr page);

        [DllImport("pdfium.dll")]
        public static extern double FPDF_GetPageHeight(IntPtr page);

        [DllImport("pdfium.dll")]
        public static extern void FORM_OnBeforeClosePage(IntPtr page, IntPtr _form);

        [DllImport("pdfium.dll")]
        public static extern void FPDFText_ClosePage(IntPtr text_page);

        [DllImport("pdfium.dll")]
        public static extern void FPDF_ClosePage(IntPtr page);

        [DllImport("pdfium.dll")]
        public static extern void FPDF_RenderPage(IntPtr dc, IntPtr page, int start_x, int start_y, int size_x, int size_y, int rotate, FPDF flags);

        [DllImport("pdfium.dll")]
        public static extern void FPDF_RenderPageBitmap(IntPtr bitmapHandle, IntPtr page, int start_x, int start_y, int size_x, int size_y, int rotate, FPDF flags);

        [DllImport("pdfium.dll")]
        public static extern IntPtr FPDFBitmap_Destroy(IntPtr bitmapHandle);

        [DllImport("gdi32.dll")]
        public static extern bool FillRgn(IntPtr hdc, IntPtr hrgn, IntPtr hbr);
        [DllImport("gdi32.dll")]
        public static extern IntPtr CreateRectRgn(int nLeftRect, int nTopRect, int nRightRect, int nBottomRect);

        [DllImport("pdfium.dll")]
        public static extern IntPtr FPDFBitmap_Create(int width, int height, int alpha);

        [DllImport("pdfium.dll")]
        public static extern IntPtr FPDFBitmap_CreateEx(int width, int height, int format, byte[] first_scan, int stride);

        [DllImport("pdfium.dll")]
        public static extern IntPtr FPDFBitmap_CreateEx(int width, int height, int format, IntPtr first_scan, int stride);

        [DllImport("pdfium.dll")]
        public static extern void FPDFBitmap_FillRect(IntPtr bitmapHandle, int left, int top, int width, int height,
            FPDFColor color);

        [DllImport("pdfium.dll")]
        internal static extern IntPtr FPDFBitmap_GetBuffer(IntPtr bitmapHandle);

        [DllImport("pdfium.dll")]
        public static extern int FPDF_GetPageSizeByIndex(IntPtr document, int page_index, out double width, out double height);

<<<<<<< HEAD
=======
        #region FPDFText Methods
        /// <summary>
        /// Get number of characters in a page
        /// </summary>
        /// <param name="page">Handle to a text page information structure. Returned by FPDFText_LoadPage function.</param>
        /// <returns>Number of characters in the page. Return -1 for error. Generated characters, like additional space characters, new line characters, are also counted.</returns>
        [DllImport("pdfium.dll")]
        public static extern int FPDFText_CountChars(IntPtr page);

        /// <summary>
        /// Get Unicode of a character in a page
        /// </summary>
        /// <param name="page">Handle to a text page information structure. Returned by FPDFText_LoadPage function.</param>
        /// <param name="index">Zero-based index of the character</param>
        /// <returns>The Unicode of the particular character. If a character is not encoded in Unicode and Foxit engine can't convert to Unicode, the return value will be zero.</returns>
        [DllImport("pdfium.dll")]
        public static extern uint FPDFText_GetUnicode(IntPtr page, int index);

        /// <summary>
        /// Indicates whether a character is a generated character
        /// "Generated character" is character not actually encoded in the PDF page, but generated by FPDFTEXT engine to keep formatting information. 
        /// This happens in two cases: 
        /// 1) an extra space character will be generated if two characters in the same line appears to be apart quite some space
        /// 2) a new line character will be generated if two consecutive characters appears to be on different line.This characters are useful when doing the search.
        /// </summary>
        /// <param name="page">Handle to a text page information structure.</param>
        /// <param name="index">Zero-based index of the character</param>
        /// <returns>TRUE indicates a generated character and FALSE indicates an actual character in the PDF page.</returns>
        [DllImport("pdfium.dll")]
        public static extern bool FPDFText_IsGenerated(IntPtr page, int index);

        /// <summary>
        /// Get the font size of a particular character
        /// </summary>
        /// <param name="page">Handle to a text page information structure.</param>
        /// <param name="index">Zero-based index of the character.</param>
        /// <returns>The font size of the particular character, measured in points (about 1/72 inch). This is the typographic size of the font (so called "em size").</returns>
        [DllImport("pdfium.dll")]
        public static extern double FPDFText_GetFontSize(IntPtr page, int index);

        /// <summary>
        /// Get origin position of a particular character
        /// </summary>
        /// <param name="page">Handle to a text page information structure.</param>
        /// <param name="index">Zero-based index of the character.</param>
        /// <param name="x">Pointer to a double number receiving X position of the character origin.</param>
        /// <param name="y">Pointer to a double number receiving Y position of the character origin.</param>
        [DllImport("pdfium.dll")]
        public static extern void FPDFText_GetOrigin(IntPtr page, int index, ref double x, ref double y);

        /// <summary>
        /// Get bounding box of a particular character
        /// 
        /// Comment: All positions are measured in PDF "user space".
        /// </summary>
        /// <param name="page">Handle to a text page information structure.</param>
        /// <param name="index">Zero-based index of the character.</param>
        /// <param name="left">Pointer to a double number receiving left position of the character box.</param>
        /// <param name="right">Pointer to a double number receiving right position of the character box.</param>
        /// <param name="bottom">Pointer to a double number receiving bottom position of the character box.</param>
        /// <param name="top">Pointer to a double number receiving top position of the character box.</param>
        [DllImport("pdfium.dll")]
        public static extern void FPDFText_GetCharBox(IntPtr page, int index, ref double left, ref double right, ref double bottom, ref double top);

        /// <summary>
        /// Get the matrix of a particular character.
        /// 
        /// A matrix defines transformation of coordinate from one space to another. 
        /// In PDF, a matrix is defined by the following equations: 
        /// x' = a * x + c * y + e; 
        /// y' = b * x + d * y + f; 
        /// FPDFText_GetMatrix function is used to get a,b,c,d coefficients of the transformation from "text space" to "user space". 
        /// The e, f coefficients are actually the origin position, which can be fetched by FPDFText_GetOrigin function.
        /// </summary>
        /// <param name="page">Handle to a text page information structure.</param>
        /// <param name="index">Zero-based index of the character</param>
        /// <param name="a">Pointer to a double value receiving coefficient "a" of the matrix</param>
        /// <param name="b">Pointer to a double value receiving coefficient "b" of the matrix</param>
        /// <param name="c">Pointer to a double value receiving coefficient "c" of the matrix</param>
        /// <param name="d">Pointer to a double value receiving coefficient "d" of the matrix</param>
        [DllImport("pdfium.dll")]
        public static extern void FPDFText_GetMatrix(IntPtr page, int index, ref double a, ref double b, ref double c, ref double d);

        /// <summary>
        /// Get font of a particular character
        /// </summary>
        /// <param name="page">Handle to a text page information structure.</param>
        /// <param name="index">Zero-based index of the character.</param>
        /// <returns>A handle to the font used by the particular character. 
        /// This handle can be used in FPDFFont_xxx functions for more information about the font.</returns>
        [DllImport("pdfium.dll")]
        public static extern FPDF_FONT FPDFText_GetFont(IntPtr page, int index);

        /// <summary>
        /// Get font ascent (in 1/1000 em)
        /// </summary>
        /// <param name="font">Handle to a font. Returned by FPDFText_GetFont function.</param>
        /// <returns>The ascent (typically the above-baseline height of letter "h"), measured in 1/1000 of em size. So if a character uses a font size (em size) of 10 points, and it has an ascent value of 500 (meaning half of the em), then the ascent height will be 5 points (5/72 inch).</returns>
        [DllImport("pdfium.dll")]
        public static extern int FPDFFont_GetAscent(FPDF_FONT font);

        /// <summary>
        /// Get font descent (in 1/1000 em)
        /// </summary>
        /// <param name="font">Handle to a font. Returned by FPDFText_GetFont function.</param>
        /// <returns>The descent (typically the under-baseline height of letter "g"), measured in 1/1000 of em size. Most fonts have a negative descent value.</returns>
        [DllImport("pdfium.dll")]
        public static extern int FPDFFont_GetDescent(FPDF_FONT font);

        /// <summary>
        /// Get the Name of a font.
        /// </summary>
        /// <param name="font">Handle to a font. Returned by FPDFText_GetFont function.</param>
        /// <returns>A pointer to a null-terminated string that specifies the name of the font. Application can't modify the returned string.</returns>
        [DllImport("pdfium.dll")]
        public static extern string FPDFFont_GetName(FPDF_FONT font);

        /// <summary>
        /// Get the index of a character at or nearby a certain position on the page
        /// </summary>
        /// <param name="page">Handle to a text page information structure.</param>
        /// <param name="x">X position in PDF "user space".</param>
        /// <param name="y">Y position in PDF "user space".</param>
        /// <param name="xTolerance">An x-axis tolerance value for character hit detection, in point unit.</param>
        /// <param name="yTolerance">A y-axis tolerance value for character hit detection, in point unit.</param>
        /// <returns>The zero-based index of the character at, or nearby the point (x,y). If there is no character at or nearby the point, return value will be -1. If an error occurs, -3 will be returned.</returns>
        [DllImport("pdfium.dll")]
        public static extern int FPDFText_GetCharIndexAtPos(IntPtr page, double x, double y, double xTolerance, double yTolerance);

        /// <summary>
        /// Move the character index in different directions and get new character index, from a specific character.
        /// 
        /// FPDFTEXT moves the character pointer according to "stream order". For example, left will move to the previous character, right will move to next character. Because in PDF, "stream order" can be different from "appearance order" (the order that appears to human eyes), so it's possible the moving direction doesn't match the actually position movement. For example, using FPDFTEXT_LEFT may actually result in a character that's all the way down in the page.
        /// </summary>
        /// <param name="page">Handle to a text page information structure.</param>
        /// <param name="index">Zero-based index for the current character</param>
        /// <param name="direction">A number indicating the moving direction. 
        /// Can be one of the followings: 
        /// FPDFTEXT_LEFT, 
        /// FPDFTEXT_UP, 
        /// FPDFTEXT_RIGHT, 
        /// FPDFTEXT_DOWN</param>
        /// <returns>Zero-base character index for the new position. -1 if beginning of the page reached; -2 if end of the page reached. -3 for failures.</returns>
        [DllImport("pdfium.dll")]
        public static extern int FPDFText_GetCharIndexByDirection(IntPtr page, int index, int direction);

        /// <summary>
        /// Extract unicode text string from the page
        /// 
        /// Comment: This function ignores characters without unicode information.
        /// </summary>
        /// <param name="page">Handle to a text page information structure.</param>
        /// <param name="start_index">Index for the start characters.</param>
        /// <param name="count">Number of characters to be extracted.</param>
        /// <param name="result">A buffer (allocated by application) receiving the extracted unicodes. The size of the buffer must be able to hold the number of characters plus a terminator.</param>
        /// <returns>Number of characters written into the result buffer, excluding the trailing terminator.</returns>
        [DllImport("pdfium.dll")]
        public static extern int FPDFText_GetText(IntPtr page, int start_index, int count, ushort[] result);

        /// <summary>
        /// Count number of rectangular areas occupied by a segment of texts.
        /// 
        /// Comment: This function, along with FPDFText_GetRect can be used by applications to detect the position on the page for a text segment, so proper areas can be highlighted or something. FPDFTEXT will automatically merge small character boxes into bigger one if those characters are on the same line and use same font settings.
        /// </summary>
        /// <param name="page">Handle to a text page information structure.</param>
        /// <param name="start_index">Index for the start characters</param>
        /// <param name="count">Number of characters</param>
        /// <returns>Number of rectangles. Zero for error.</returns>
        [DllImport("pdfium.dll")]
        public static extern int FPDFText_CountRects(IntPtr page, int start_index, int count);

        /// <summary>
        /// Get a rectangular area from the result generated by FPDFText_CountRects.
        /// </summary>
        /// <param name="page">Handle to a text page information structure.</param>
        /// <param name="rect_index">Zero-based index for the rectangle.</param>
        /// <param name="left">Pointer to a double value receiving the rectangle left boundary.</param>
        /// <param name="top">Pointer to a double value receiving the rectangle top boundary.</param>
        /// <param name="right">Pointer to a double value receiving the rectangle right boundary.</param>
        /// <param name="bottom">Pointer to a double value receiving the rectangle bottom boundary.</param>
        [DllImport("pdfium.dll")]
        public static extern void FPDFText_GetRect(IntPtr page, int rect_index, ref double left, ref double top, ref double right, ref double bottom);

        /// <summary>
        /// Extract unicode text within a rectangular boundary on the page
        /// </summary>
        /// <param name="page">Handle to a text page information structure.</param>
        /// <param name="left">Left boundary.</param>
        /// <param name="top">Top boundary.</param>
        /// <param name="right">Right boundary.</param>
        /// <param name="bottom">Bottom boundary.</param>
        /// <param name="buffer">A unicode buffer.</param>
        /// <param name="bufferLength">Number of characters (not bytes) for the buffer, excluding an additional terminator</param>
        /// <returns>If buffer is NULL or buflen is zero, number of characters (not bytes) needed, otherwise, number of characters copied into the buffer.</returns>
        [DllImport("pdfium.dll")]
        public static extern int FPDFText_GetBoundedText(IntPtr page, double left, double top, double right, double bottom, ref ushort buffer, int bufferLength);

        /// <summary>
        /// Get number of text segments within a rectangular boundary on the page
        /// </summary>
        /// <param name="page">Handle to a text page information structure.</param>
        /// <param name="left">Left boundary.</param>
        /// <param name="top">Top boundary.</param>
        /// <param name="right">Right boundary.</param>
        /// <param name="bottom">Bottom boundary.</param>
        /// <returns>Number of segments.</returns>
        [DllImport("pdfium.dll")]
        public static extern int FPDFText_CountBoundedSegments(IntPtr page, double left, double top, double right, double bottom);

        /// <summary>
        /// Get a particular segment in the result generated by FPDFText_CountBoundedSegments function.
        /// </summary>
        /// <param name="page">Handle to a text page information structure.</param>
        /// <param name="seg_index">Zero-based index for the segment</param>
        /// <param name="start_index">Pointer to an integer receiving the start character index for the segment.</param>
        /// <param name="count">Pointer to an integer receiving number of characters in the segment.</param>
        [DllImport("pdfium.dll")]
        public static extern void FPDFText_GetBoundedSegment(IntPtr page, int seg_index, ref int start_index, ref int count);

        /// <summary>
        /// Start a search.
        /// </summary>
        /// <param name="page">Handle to a text page information structure.</param>
        /// <param name="findWhat">A unicode match pattern.</param>
        /// <param name="flags">Option flags.</param>
        /// <param name="start_index">Start from this character. -1 for end of the page.</param>
        /// <returns>A handle for the search context. FPDFText_FindClose must be called to release this handle.</returns>
        [DllImport("pdfium.dll")]
        public static extern IntPtr FPDFText_FindStart(IntPtr page, byte[] findWhat, int flags, int start_index);

        /// <summary>
        /// Search in the direction from page start to end.
        /// </summary>
        /// <param name="handle">A search context handle returned by FPDFText_FindStart.</param>
        /// <returns>Whether a match is found.</returns>
        [DllImport("pdfium.dll")]
        public static extern bool FPDFText_FindNext(IntPtr handle);

        /// <summary>
        /// Search in the direction from page end to start.
        /// </summary>
        /// <param name="handle">A search context handle returned by FPDFText_FindStart.</param>
        /// <returns>Whether a match is found.</returns>
        [DllImport("pdfium.dll")]
        public static extern bool FPDFText_FindPrev(IntPtr handle);

        /// <summary>
        /// Get the starting character index of the search result.
        /// </summary>
        /// <param name="handle">A search context handle returned by FPDFText_FindStart.</param>
        /// <returns>Index for the starting character.</returns>
        [DllImport("pdfium.dll")]
        public static extern int FPDFText_GetSchResultIndex(IntPtr handle);

        /// <summary>
        /// Get the number of matched characters in the search result.
        /// </summary>
        /// <param name="handle">A search context handle returned by FPDFText_FindStart.</param>
        /// <returns>Number of matched characters.</returns>
        [DllImport("pdfium.dll")]
        public static extern int FPDFText_GetSchCount(IntPtr handle);

        /// <summary>
        /// Release a search context.
        /// </summary>
        /// <param name="handle">A search context handle returned by FPDFText_FindStart.</param>
        [DllImport("pdfium.dll")]
        public static extern void FPDFText_FindClose(IntPtr handle);

        /// <summary>
        /// Convert a PDF file to a TXT File.
        /// </summary>
        /// <param name="sourceFile">Path to the PDF file you want to convert.</param>
        /// <param name="destFile">The path of the file you want to save.</param>
        /// <param name="flag">0 for stream order ,1 for appearance order.</param>
        /// <param name="password">A string used as the password for PDF file. If no password needed, empty or NULL can be used.</param>
        /// <returns>TURE for succeed, False for failed.</returns>
        [DllImport("pdfium.dll")]
        public static extern bool FPDFText_PDFToText(string sourceFile, string destFile, int flag, string password);

        //Need Review
        /// <summary>
        /// Convert a PDF page data to a text buffer.
        /// </summary>
        /// <param name="doc">Handle to document. Returned by FPDF_LoadDocument function.</param>
        /// <param name="page_index">Index number of the page. 0 for the first page.</param>
        /// <param name="buf">An output buffer used to hold the text of the page.</param>
        /// <param name="size">Size of the buffer</param>
        /// <param name="flag">0 for stream order ,1 for appearance order.</param>
        /// <returns>If buf is NULL or size is zero, number of characters (not bytes) needed, otherwise, number of characters copied into the buf.</returns>
        [DllImport("pdfium.dll")]
        public static extern int FPDFText_PageToText(IntPtr doc, int page_index, ref char[] buf, int size, int flag);

        #endregion

        [StructLayout(LayoutKind.Sequential)]
        public class FPDF_FONT
        {

        }

        [Flags]
        public enum FPDF_SEARCH_FLAGS
        {
            FPDF_MATCHCASE = 1,
            FPDF_MATCHWHOLEWORD = 2
        }
        public delegate void FSDK_UnSupport_Handler(UNSUPPORT_INFO pThis, FPDF_UNSP nType);

        [StructLayout(LayoutKind.Sequential)]
        public class UNSUPPORT_INFO
        {
            public int version;

            public FSDK_UnSupport_Handler FSDK_UnSupport_Handler;
        }

>>>>>>> bb7c290e
        [StructLayout(LayoutKind.Sequential)]
        public class FPDF_FORMFILLINFO
        {
            public int version;

            private IntPtr Release;

            private IntPtr FFI_Invalidate;

            private IntPtr FFI_OutputSelectedRect;

            private IntPtr FFI_SetCursor;

            private IntPtr FFI_SetTimer;

            private IntPtr FFI_KillTimer;

            private IntPtr FFI_GetLocalTime;

            private IntPtr FFI_OnChange;

            private IntPtr FFI_GetPage;

            private IntPtr FFI_GetCurrentPage;

            private IntPtr FFI_GetRotation;

            private IntPtr FFI_ExecuteNamedAction;

            private IntPtr FFI_SetTextFieldFocus;

            private IntPtr FFI_DoURIAction;

            private IntPtr FFI_DoGoToAction;

            private IntPtr m_pJsPlatform;
        }

        public enum FPDF_UNSP
        {
            DOC_XFAFORM = 1,
            DOC_PORTABLECOLLECTION = 2,
            DOC_ATTACHMENT = 3,
            DOC_SECURITY = 4,
            DOC_SHAREDREVIEW = 5,
            DOC_SHAREDFORM_ACROBAT = 6,
            DOC_SHAREDFORM_FILESYSTEM = 7,
            DOC_SHAREDFORM_EMAIL = 8,
            ANNOT_3DANNOT = 11,
            ANNOT_MOVIE = 12,
            ANNOT_SOUND = 13,
            ANNOT_SCREEN_MEDIA = 14,
            ANNOT_SCREEN_RICHMEDIA = 15,
            ANNOT_ATTACHMENT = 16,
            ANNOT_SIG = 17
        }

        public enum FPDFDOC_AACTION
        {
            WC = 0x10,
            WS = 0x11,
            DS = 0x12,
            WP = 0x13,
            DP = 0x14
        }

        public enum FPDFPAGE_AACTION
        {
            OPEN = 0,
            CLOSE = 1
        }

        [Flags]
        public enum FPDF
        {
            ANNOT = 0x01,
            LCD_TEXT = 0x02,
            NO_NATIVETEXT = 0x04,
            GRAYSCALE = 0x08,
            DEBUG_INFO = 0x80,
            NO_CATCH = 0x100,
            RENDER_LIMITEDIMAGECACHE = 0x200,
            RENDER_FORCEHALFTONE = 0x400,
            PRINTING = 0x800,
            REVERSE_BYTE_ORDER = 0x10
        }

        // Windows stuff.

        [DllImport("kernel32.dll", SetLastError = true, CharSet = CharSet.Auto)]
        public static extern MemoryMappedHandle CreateFileMapping(SafeHandle hFile, IntPtr lpFileMappingAttributes, FileMapProtection flProtect, uint dwMaximumSizeHigh, uint dwMaximumSizeLow, [MarshalAs(UnmanagedType.LPTStr)] string lpName);

        [DllImport("kernel32.dll", SetLastError = true)]
        [return: MarshalAs(UnmanagedType.Bool)]
        public static extern bool CloseHandle(IntPtr hObject);

        [Flags]
        public enum FileMapProtection : uint
        {
            PageReadonly = 0x02,
            PageReadWrite = 0x04,
            PageWriteCopy = 0x08,
            PageExecuteRead = 0x20,
            PageExecuteReadWrite = 0x40,
            SectionCommit = 0x8000000,
            SectionImage = 0x1000000,
            SectionNoCache = 0x10000000,
            SectionReserve = 0x4000000,
        }

        [DllImport("kernel32.dll", SetLastError = true)]
        public static extern MappedViewHandle MapViewOfFile(SafeHandle hFileMappingObject, FileMapAccess dwDesiredAccess, uint dwFileOffsetHigh, uint dwFileOffsetLow, uint dwNumberOfBytesToMap);

        [Flags]
        public enum FileMapAccess : uint
        {
            FileMapCopy = 0x0001,
            FileMapWrite = 0x0002,
            FileMapRead = 0x0004,
            FileMapAllAccess = 0x001f,
            FileMapExecute = 0x0020,
        }

        [DllImport("kernel32.dll", SetLastError = true)]
        public static extern bool UnmapViewOfFile(IntPtr lpBaseAddress);

        [DllImport("user32.dll")]
        public static extern int ScrollWindowEx(IntPtr hWnd, int dx, int dy, RECT prcScroll, RECT prcClip, IntPtr hrgnUpdate, IntPtr prcUpdate, uint flags);

        [DllImport("user32.dll")]
        public static extern int ScrollWindowEx(IntPtr hWnd, int dx, int dy, IntPtr prcScroll, IntPtr prcClip, IntPtr hrgnUpdate, IntPtr prcUpdate, uint flags);

        [SecurityPermission(SecurityAction.InheritanceDemand, UnmanagedCode = true)]
        [SecurityPermission(SecurityAction.Demand, UnmanagedCode = true)]
        public class MemoryMappedHandle : SafeHandleZeroOrMinusOneIsInvalid
        {
            public MemoryMappedHandle()
                : base(true)
            {
            }

            [ReliabilityContract(Consistency.WillNotCorruptState, Cer.MayFail)]
            protected override bool ReleaseHandle()
            {
                return CloseHandle(handle);
            }
        }

        public class MappedViewHandle : SafeHandleZeroOrMinusOneIsInvalid
        {
            public MappedViewHandle()
                : base(true)
            {
            }

            protected override bool ReleaseHandle()
            {
                return UnmapViewOfFile(handle);
            }
        }

        public const int GM_ADVANCED = 2;

        [DllImport("gdi32.dll")]
        public static extern int SetGraphicsMode(IntPtr hdc, int iMode);

        [StructLayout(LayoutKind.Sequential)]
        public struct XFORM
        {
            public float eM11;
            public float eM12;
            public float eM21;
            public float eM22;
            public float eDx;
            public float eDy;
        }

        public const uint MWT_LEFTMULTIPLY = 2;

        [DllImport("gdi32.dll")]
        public static extern bool ModifyWorldTransform(IntPtr hdc, [In] ref XFORM lpXform, uint iMode);

        [StructLayout(LayoutKind.Sequential)]
        public struct POINT
        {
            public int X;
            public int Y;
        }

        [DllImport("gdi32.dll")]
        public static extern bool SetViewportOrgEx(IntPtr hdc, int X, int Y, out POINT lpPoint);

        public const uint SW_ERASE = 0x0004;
        public const uint SW_SMOOTHSCROLL = 0x0010;
        public const int WS_VSCROLL = 0x00200000;
        public const int WS_HSCROLL = 0x00100000;
        public const int WM_MOUSEWHEEL = 0x20a;
        public const int SB_HORZ = 0x0;
        public const int SB_VERT = 0x1;
        public const uint SW_INVALIDATE = 0x0002;
        public const uint SW_SCROLLCHILDREN = 0x0001;
        public const int SB_LINEUP = 0;
        public const int SB_LINELEFT = 0;
        public const int SB_LINEDOWN = 1;
        public const int SB_LINERIGHT = 1;
        public const int SB_PAGEUP = 2;
        public const int SB_PAGELEFT = 2;
        public const int SB_PAGEDOWN = 3;
        public const int SB_PAGERIGHT = 3;
        public const int SB_THUMBPOSITION = 4;
        public const int SB_THUMBTRACK = 5;
        public const int SB_TOP = 6;
        public const int SB_LEFT = 6;
        public const int SB_BOTTOM = 7;
        public const int SB_RIGHT = 7;
        public const int SB_ENDSCROLL = 8;
        public const int WM_HSCROLL = 0x114;
        public const int WM_VSCROLL = 0x115;
        public const int SIF_TRACKPOS = 0x10;
        public const int SIF_RANGE = 0x1;
        public const int SIF_POS = 0x4;
        public const int SIF_PAGE = 0x2;
        public const int SIF_ALL = SIF_RANGE | SIF_PAGE | SIF_POS | SIF_TRACKPOS;

        [StructLayout(LayoutKind.Sequential)]
        public struct RECT
        {
            public int left;
            public int top;
            public int right;
            public int bottom;

            public RECT(Rectangle r)
            {
                left = r.Left;
                top = r.Top;
                right = r.Right;
                bottom = r.Bottom;
            }

            public Rectangle ToRectangle()
            {
                return new Rectangle(left, top, right - left, bottom - top);
            }
        }

        [StructLayout(LayoutKind.Sequential)]
        public class SCROLLINFO
        {
            public int cbSize = Marshal.SizeOf(typeof(SCROLLINFO));
            public int fMask;
            public int nMin;
            public int nMax;
            public int nPage;
            public int nPos;
            public int nTrackPos;

            public SCROLLINFO()
            {
            }

            public SCROLLINFO(int mask, int min, int max, int page, int pos)
            {
                fMask = mask;
                nMin = min;
                nMax = max;
                nPage = page;
                nPos = pos;
            }
        }

        [DllImport("user32.dll")]
        public static extern int ScrollWindowEx(HandleRef hWnd, int dx, int dy, IntPtr prcScroll, ref RECT prcClip, IntPtr hrgnUpdate, ref RECT prcUpdate, uint flags);

        [DllImport("user32.dll")]
        [return: MarshalAs(UnmanagedType.Bool)]
        public static extern bool GetScrollInfo(HandleRef hwnd, int fnBar, SCROLLINFO lpsi);

        [DllImport("user32.dll")]
        public static extern int SetScrollInfo(HandleRef hwnd, int fnBar, [In] SCROLLINFO lpsi, bool fRedraw);

        [DllImport("user32.dll", CharSet = CharSet.Auto)]
        public static extern UIntPtr SendMessage(IntPtr handle, int message, IntPtr wParam, IntPtr lParam);

        [DllImport("user32.dll")]
        public static extern IntPtr WindowFromPoint(Point pt);

        public static class Util
        {
            private static int LOWORD(int n)
            {
                return n & 0xffff;
            }

            public static int LOWORD(IntPtr n)
            {
                return LOWORD(unchecked((int)(long)n));
            }
        }

        [DllImport("gdi32.dll")]
        [return: MarshalAs(UnmanagedType.Bool)]
        public static extern bool DeleteObject([In] IntPtr hObject);

        public const int LOGPIXELSX = 88;
        public const int LOGPIXELSY = 89;

        [DllImport("gdi32.dll")]
        public static extern int GetDeviceCaps(IntPtr hdc, int nIndex);

        [DllImport("gdi32.dll")]
        public static extern bool Rectangle(IntPtr hdc, int nLeftRect, int nTopRect, int nRightRect, int nBottomRect);

        [DllImport("gdi32.dll", SetLastError = true)]
        public static extern IntPtr CreateCompatibleDC([In] IntPtr hdc);

        [DllImport("user32.dll")]
        public static extern IntPtr GetDC(IntPtr hWnd);

        [DllImport("gdi32.dll")]
        public static extern IntPtr CreateCompatibleBitmap([In] IntPtr hdc, int nWidth, int nHeight);

        [DllImport("gdi32.dll")]
        public static extern IntPtr SelectObject([In] IntPtr hdc, [In] IntPtr hgdiobj);

        [DllImport("gdi32.dll")]
        public static extern IntPtr CreateSolidBrush(int crColor);
    }
}
<|MERGE_RESOLUTION|>--- conflicted
+++ resolved
@@ -1,794 +1,782 @@
-﻿using System;
-using System.Collections.Generic;
-using System.Drawing;
-using System.IO;
-using System.Runtime.ConstrainedExecution;
-using System.Runtime.InteropServices;
-using System.Security.Permissions;
-using System.Text;
-using Microsoft.Win32.SafeHandles;
-
-namespace PdfiumViewer
-{
-    public static class NativeMethods
-    {
-        static NativeMethods()
-        {
-            // Load the platform dependent Pdfium.dll if it exists.
-
-            string path = Path.GetDirectoryName(typeof(NativeMethods).Assembly.Location);
-
-            if (IntPtr.Size == 4)
-                path = Path.Combine(path, "x86");
-            else
-                path = Path.Combine(path, "x64");
-
-            path = Path.Combine(path, "Pdfium.dll");
-
-            if (File.Exists(path))
-                LoadLibrary(path);
-        }
-
-        [DllImport("kernel32.dll", EntryPoint = "CopyMemory", SetLastError = false)]
-        public static extern void CopyMemory(IntPtr dest, IntPtr src, uint count);
-
-        [DllImport("kernel32", SetLastError = true, CharSet = CharSet.Ansi)]
-        private static extern IntPtr LoadLibrary([MarshalAs(UnmanagedType.LPStr)]string lpFileName);
-
-        // Pdfium stuff.
-
-        [DllImport("pdfium.dll")]
-        public static extern void FPDF_InitLibrary();
-
-
-        [DllImport("pdfium.dll")]
-        public static extern void FPDF_InitLibrary(IntPtr hInstance);
-
-        [DllImport("pdfium.dll")]
-        public static extern void FPDF_DestroyLibrary();
-
-        [DllImport("pdfium.dll", CharSet = CharSet.Ansi)]
-        public static extern IntPtr FPDF_LoadMemDocument(SafeHandle data_buf, int size, string password);
-
-        [DllImport("pdfium.dll", CharSet = CharSet.Ansi)]
-        public static extern IntPtr FPDF_LoadMemDocument(byte[] data_buf, int size, string password);
-
-        [DllImport("pdfium.dll")]
-        public static extern void FPDF_CloseDocument(IntPtr document);
-
-        [DllImport("pdfium.dll")]
-        public static extern int FPDF_GetPageCount(IntPtr document);
-
-        [DllImport("pdfium.dll")]
-        public static extern uint FPDF_GetDocPermissions(IntPtr document);
-
-        [DllImport("pdfium.dll")]
-        public static extern IntPtr FPDFDOC_InitFormFillEnvironment(IntPtr document, ref FPDF_FORMFILLINFO formInfo);
-
-        [DllImport("pdfium.dll")]
-        public static extern void FPDF_SetFormFieldHighlightColor(IntPtr hHandle, int fieldType, uint color);
-
-        [DllImport("pdfium.dll")]
-        public static extern void FPDF_SetFormFieldHighlightAlpha(IntPtr hHandle, byte alpha);
-
-        [DllImport("pdfium.dll")]
-        public static extern void FORM_DoDocumentJSAction(IntPtr hHandle);
-
-        [DllImport("pdfium.dll")]
-        public static extern void FORM_DoDocumentOpenAction(IntPtr hHandle);
-
-        [DllImport("pdfium.dll")]
-        public static extern void FPDFDOC_ExitFormFillEnviroument(IntPtr hHandle);
-
-        [DllImport("pdfium.dll")]
-        public static extern void FORM_DoDocumentAAction(IntPtr hHandle, FPDFDOC_AACTION aaType);
-
-        [DllImport("pdfium.dll")]
-        public static extern IntPtr FPDF_LoadPage(IntPtr document, int page_index);
-
-        [DllImport("pdfium.dll")]
-        public static extern IntPtr FPDFText_LoadPage(IntPtr page);
-
-        [DllImport("pdfium.dll")]
-        public static extern void FORM_OnAfterLoadPage(IntPtr page, IntPtr _form);
-
-        [DllImport("pdfium.dll")]
-        public static extern void FORM_DoPageAAction(IntPtr page, IntPtr _form, FPDFPAGE_AACTION fPDFPAGE_AACTION);
-
-        [DllImport("pdfium.dll")]
-        public static extern double FPDF_GetPageWidth(IntPtr page);
-
-        [DllImport("pdfium.dll")]
-        public static extern double FPDF_GetPageHeight(IntPtr page);
-
-        [DllImport("pdfium.dll")]
-        public static extern void FORM_OnBeforeClosePage(IntPtr page, IntPtr _form);
-
-        [DllImport("pdfium.dll")]
-        public static extern void FPDFText_ClosePage(IntPtr text_page);
-
-        [DllImport("pdfium.dll")]
-        public static extern void FPDF_ClosePage(IntPtr page);
-
-        [DllImport("pdfium.dll")]
-        public static extern void FPDF_RenderPage(IntPtr dc, IntPtr page, int start_x, int start_y, int size_x, int size_y, int rotate, FPDF flags);
-
-        [DllImport("pdfium.dll")]
-        public static extern void FPDF_RenderPageBitmap(IntPtr bitmapHandle, IntPtr page, int start_x, int start_y, int size_x, int size_y, int rotate, FPDF flags);
-
-        [DllImport("pdfium.dll")]
-        public static extern IntPtr FPDFBitmap_Destroy(IntPtr bitmapHandle);
-
-        [DllImport("gdi32.dll")]
-        public static extern bool FillRgn(IntPtr hdc, IntPtr hrgn, IntPtr hbr);
-        [DllImport("gdi32.dll")]
-        public static extern IntPtr CreateRectRgn(int nLeftRect, int nTopRect, int nRightRect, int nBottomRect);
-
-        [DllImport("pdfium.dll")]
-        public static extern IntPtr FPDFBitmap_Create(int width, int height, int alpha);
-
-        [DllImport("pdfium.dll")]
-        public static extern IntPtr FPDFBitmap_CreateEx(int width, int height, int format, byte[] first_scan, int stride);
-
-        [DllImport("pdfium.dll")]
-        public static extern IntPtr FPDFBitmap_CreateEx(int width, int height, int format, IntPtr first_scan, int stride);
-
-        [DllImport("pdfium.dll")]
-        public static extern void FPDFBitmap_FillRect(IntPtr bitmapHandle, int left, int top, int width, int height,
-            FPDFColor color);
-
-        [DllImport("pdfium.dll")]
-        internal static extern IntPtr FPDFBitmap_GetBuffer(IntPtr bitmapHandle);
-
-        [DllImport("pdfium.dll")]
-        public static extern int FPDF_GetPageSizeByIndex(IntPtr document, int page_index, out double width, out double height);
-
-<<<<<<< HEAD
-=======
-        #region FPDFText Methods
-        /// <summary>
-        /// Get number of characters in a page
-        /// </summary>
-        /// <param name="page">Handle to a text page information structure. Returned by FPDFText_LoadPage function.</param>
-        /// <returns>Number of characters in the page. Return -1 for error. Generated characters, like additional space characters, new line characters, are also counted.</returns>
-        [DllImport("pdfium.dll")]
-        public static extern int FPDFText_CountChars(IntPtr page);
-
-        /// <summary>
-        /// Get Unicode of a character in a page
-        /// </summary>
-        /// <param name="page">Handle to a text page information structure. Returned by FPDFText_LoadPage function.</param>
-        /// <param name="index">Zero-based index of the character</param>
-        /// <returns>The Unicode of the particular character. If a character is not encoded in Unicode and Foxit engine can't convert to Unicode, the return value will be zero.</returns>
-        [DllImport("pdfium.dll")]
-        public static extern uint FPDFText_GetUnicode(IntPtr page, int index);
-
-        /// <summary>
-        /// Indicates whether a character is a generated character
-        /// "Generated character" is character not actually encoded in the PDF page, but generated by FPDFTEXT engine to keep formatting information. 
-        /// This happens in two cases: 
-        /// 1) an extra space character will be generated if two characters in the same line appears to be apart quite some space
-        /// 2) a new line character will be generated if two consecutive characters appears to be on different line.This characters are useful when doing the search.
-        /// </summary>
-        /// <param name="page">Handle to a text page information structure.</param>
-        /// <param name="index">Zero-based index of the character</param>
-        /// <returns>TRUE indicates a generated character and FALSE indicates an actual character in the PDF page.</returns>
-        [DllImport("pdfium.dll")]
-        public static extern bool FPDFText_IsGenerated(IntPtr page, int index);
-
-        /// <summary>
-        /// Get the font size of a particular character
-        /// </summary>
-        /// <param name="page">Handle to a text page information structure.</param>
-        /// <param name="index">Zero-based index of the character.</param>
-        /// <returns>The font size of the particular character, measured in points (about 1/72 inch). This is the typographic size of the font (so called "em size").</returns>
-        [DllImport("pdfium.dll")]
-        public static extern double FPDFText_GetFontSize(IntPtr page, int index);
-
-        /// <summary>
-        /// Get origin position of a particular character
-        /// </summary>
-        /// <param name="page">Handle to a text page information structure.</param>
-        /// <param name="index">Zero-based index of the character.</param>
-        /// <param name="x">Pointer to a double number receiving X position of the character origin.</param>
-        /// <param name="y">Pointer to a double number receiving Y position of the character origin.</param>
-        [DllImport("pdfium.dll")]
-        public static extern void FPDFText_GetOrigin(IntPtr page, int index, ref double x, ref double y);
-
-        /// <summary>
-        /// Get bounding box of a particular character
-        /// 
-        /// Comment: All positions are measured in PDF "user space".
-        /// </summary>
-        /// <param name="page">Handle to a text page information structure.</param>
-        /// <param name="index">Zero-based index of the character.</param>
-        /// <param name="left">Pointer to a double number receiving left position of the character box.</param>
-        /// <param name="right">Pointer to a double number receiving right position of the character box.</param>
-        /// <param name="bottom">Pointer to a double number receiving bottom position of the character box.</param>
-        /// <param name="top">Pointer to a double number receiving top position of the character box.</param>
-        [DllImport("pdfium.dll")]
-        public static extern void FPDFText_GetCharBox(IntPtr page, int index, ref double left, ref double right, ref double bottom, ref double top);
-
-        /// <summary>
-        /// Get the matrix of a particular character.
-        /// 
-        /// A matrix defines transformation of coordinate from one space to another. 
-        /// In PDF, a matrix is defined by the following equations: 
-        /// x' = a * x + c * y + e; 
-        /// y' = b * x + d * y + f; 
-        /// FPDFText_GetMatrix function is used to get a,b,c,d coefficients of the transformation from "text space" to "user space". 
-        /// The e, f coefficients are actually the origin position, which can be fetched by FPDFText_GetOrigin function.
-        /// </summary>
-        /// <param name="page">Handle to a text page information structure.</param>
-        /// <param name="index">Zero-based index of the character</param>
-        /// <param name="a">Pointer to a double value receiving coefficient "a" of the matrix</param>
-        /// <param name="b">Pointer to a double value receiving coefficient "b" of the matrix</param>
-        /// <param name="c">Pointer to a double value receiving coefficient "c" of the matrix</param>
-        /// <param name="d">Pointer to a double value receiving coefficient "d" of the matrix</param>
-        [DllImport("pdfium.dll")]
-        public static extern void FPDFText_GetMatrix(IntPtr page, int index, ref double a, ref double b, ref double c, ref double d);
-
-        /// <summary>
-        /// Get font of a particular character
-        /// </summary>
-        /// <param name="page">Handle to a text page information structure.</param>
-        /// <param name="index">Zero-based index of the character.</param>
-        /// <returns>A handle to the font used by the particular character. 
-        /// This handle can be used in FPDFFont_xxx functions for more information about the font.</returns>
-        [DllImport("pdfium.dll")]
-        public static extern FPDF_FONT FPDFText_GetFont(IntPtr page, int index);
-
-        /// <summary>
-        /// Get font ascent (in 1/1000 em)
-        /// </summary>
-        /// <param name="font">Handle to a font. Returned by FPDFText_GetFont function.</param>
-        /// <returns>The ascent (typically the above-baseline height of letter "h"), measured in 1/1000 of em size. So if a character uses a font size (em size) of 10 points, and it has an ascent value of 500 (meaning half of the em), then the ascent height will be 5 points (5/72 inch).</returns>
-        [DllImport("pdfium.dll")]
-        public static extern int FPDFFont_GetAscent(FPDF_FONT font);
-
-        /// <summary>
-        /// Get font descent (in 1/1000 em)
-        /// </summary>
-        /// <param name="font">Handle to a font. Returned by FPDFText_GetFont function.</param>
-        /// <returns>The descent (typically the under-baseline height of letter "g"), measured in 1/1000 of em size. Most fonts have a negative descent value.</returns>
-        [DllImport("pdfium.dll")]
-        public static extern int FPDFFont_GetDescent(FPDF_FONT font);
-
-        /// <summary>
-        /// Get the Name of a font.
-        /// </summary>
-        /// <param name="font">Handle to a font. Returned by FPDFText_GetFont function.</param>
-        /// <returns>A pointer to a null-terminated string that specifies the name of the font. Application can't modify the returned string.</returns>
-        [DllImport("pdfium.dll")]
-        public static extern string FPDFFont_GetName(FPDF_FONT font);
-
-        /// <summary>
-        /// Get the index of a character at or nearby a certain position on the page
-        /// </summary>
-        /// <param name="page">Handle to a text page information structure.</param>
-        /// <param name="x">X position in PDF "user space".</param>
-        /// <param name="y">Y position in PDF "user space".</param>
-        /// <param name="xTolerance">An x-axis tolerance value for character hit detection, in point unit.</param>
-        /// <param name="yTolerance">A y-axis tolerance value for character hit detection, in point unit.</param>
-        /// <returns>The zero-based index of the character at, or nearby the point (x,y). If there is no character at or nearby the point, return value will be -1. If an error occurs, -3 will be returned.</returns>
-        [DllImport("pdfium.dll")]
-        public static extern int FPDFText_GetCharIndexAtPos(IntPtr page, double x, double y, double xTolerance, double yTolerance);
-
-        /// <summary>
-        /// Move the character index in different directions and get new character index, from a specific character.
-        /// 
-        /// FPDFTEXT moves the character pointer according to "stream order". For example, left will move to the previous character, right will move to next character. Because in PDF, "stream order" can be different from "appearance order" (the order that appears to human eyes), so it's possible the moving direction doesn't match the actually position movement. For example, using FPDFTEXT_LEFT may actually result in a character that's all the way down in the page.
-        /// </summary>
-        /// <param name="page">Handle to a text page information structure.</param>
-        /// <param name="index">Zero-based index for the current character</param>
-        /// <param name="direction">A number indicating the moving direction. 
-        /// Can be one of the followings: 
-        /// FPDFTEXT_LEFT, 
-        /// FPDFTEXT_UP, 
-        /// FPDFTEXT_RIGHT, 
-        /// FPDFTEXT_DOWN</param>
-        /// <returns>Zero-base character index for the new position. -1 if beginning of the page reached; -2 if end of the page reached. -3 for failures.</returns>
-        [DllImport("pdfium.dll")]
-        public static extern int FPDFText_GetCharIndexByDirection(IntPtr page, int index, int direction);
-
-        /// <summary>
-        /// Extract unicode text string from the page
-        /// 
-        /// Comment: This function ignores characters without unicode information.
-        /// </summary>
-        /// <param name="page">Handle to a text page information structure.</param>
-        /// <param name="start_index">Index for the start characters.</param>
-        /// <param name="count">Number of characters to be extracted.</param>
-        /// <param name="result">A buffer (allocated by application) receiving the extracted unicodes. The size of the buffer must be able to hold the number of characters plus a terminator.</param>
-        /// <returns>Number of characters written into the result buffer, excluding the trailing terminator.</returns>
-        [DllImport("pdfium.dll")]
-        public static extern int FPDFText_GetText(IntPtr page, int start_index, int count, ushort[] result);
-
-        /// <summary>
-        /// Count number of rectangular areas occupied by a segment of texts.
-        /// 
-        /// Comment: This function, along with FPDFText_GetRect can be used by applications to detect the position on the page for a text segment, so proper areas can be highlighted or something. FPDFTEXT will automatically merge small character boxes into bigger one if those characters are on the same line and use same font settings.
-        /// </summary>
-        /// <param name="page">Handle to a text page information structure.</param>
-        /// <param name="start_index">Index for the start characters</param>
-        /// <param name="count">Number of characters</param>
-        /// <returns>Number of rectangles. Zero for error.</returns>
-        [DllImport("pdfium.dll")]
-        public static extern int FPDFText_CountRects(IntPtr page, int start_index, int count);
-
-        /// <summary>
-        /// Get a rectangular area from the result generated by FPDFText_CountRects.
-        /// </summary>
-        /// <param name="page">Handle to a text page information structure.</param>
-        /// <param name="rect_index">Zero-based index for the rectangle.</param>
-        /// <param name="left">Pointer to a double value receiving the rectangle left boundary.</param>
-        /// <param name="top">Pointer to a double value receiving the rectangle top boundary.</param>
-        /// <param name="right">Pointer to a double value receiving the rectangle right boundary.</param>
-        /// <param name="bottom">Pointer to a double value receiving the rectangle bottom boundary.</param>
-        [DllImport("pdfium.dll")]
-        public static extern void FPDFText_GetRect(IntPtr page, int rect_index, ref double left, ref double top, ref double right, ref double bottom);
-
-        /// <summary>
-        /// Extract unicode text within a rectangular boundary on the page
-        /// </summary>
-        /// <param name="page">Handle to a text page information structure.</param>
-        /// <param name="left">Left boundary.</param>
-        /// <param name="top">Top boundary.</param>
-        /// <param name="right">Right boundary.</param>
-        /// <param name="bottom">Bottom boundary.</param>
-        /// <param name="buffer">A unicode buffer.</param>
-        /// <param name="bufferLength">Number of characters (not bytes) for the buffer, excluding an additional terminator</param>
-        /// <returns>If buffer is NULL or buflen is zero, number of characters (not bytes) needed, otherwise, number of characters copied into the buffer.</returns>
-        [DllImport("pdfium.dll")]
-        public static extern int FPDFText_GetBoundedText(IntPtr page, double left, double top, double right, double bottom, ref ushort buffer, int bufferLength);
-
-        /// <summary>
-        /// Get number of text segments within a rectangular boundary on the page
-        /// </summary>
-        /// <param name="page">Handle to a text page information structure.</param>
-        /// <param name="left">Left boundary.</param>
-        /// <param name="top">Top boundary.</param>
-        /// <param name="right">Right boundary.</param>
-        /// <param name="bottom">Bottom boundary.</param>
-        /// <returns>Number of segments.</returns>
-        [DllImport("pdfium.dll")]
-        public static extern int FPDFText_CountBoundedSegments(IntPtr page, double left, double top, double right, double bottom);
-
-        /// <summary>
-        /// Get a particular segment in the result generated by FPDFText_CountBoundedSegments function.
-        /// </summary>
-        /// <param name="page">Handle to a text page information structure.</param>
-        /// <param name="seg_index">Zero-based index for the segment</param>
-        /// <param name="start_index">Pointer to an integer receiving the start character index for the segment.</param>
-        /// <param name="count">Pointer to an integer receiving number of characters in the segment.</param>
-        [DllImport("pdfium.dll")]
-        public static extern void FPDFText_GetBoundedSegment(IntPtr page, int seg_index, ref int start_index, ref int count);
-
-        /// <summary>
-        /// Start a search.
-        /// </summary>
-        /// <param name="page">Handle to a text page information structure.</param>
-        /// <param name="findWhat">A unicode match pattern.</param>
-        /// <param name="flags">Option flags.</param>
-        /// <param name="start_index">Start from this character. -1 for end of the page.</param>
-        /// <returns>A handle for the search context. FPDFText_FindClose must be called to release this handle.</returns>
-        [DllImport("pdfium.dll")]
-        public static extern IntPtr FPDFText_FindStart(IntPtr page, byte[] findWhat, int flags, int start_index);
-
-        /// <summary>
-        /// Search in the direction from page start to end.
-        /// </summary>
-        /// <param name="handle">A search context handle returned by FPDFText_FindStart.</param>
-        /// <returns>Whether a match is found.</returns>
-        [DllImport("pdfium.dll")]
-        public static extern bool FPDFText_FindNext(IntPtr handle);
-
-        /// <summary>
-        /// Search in the direction from page end to start.
-        /// </summary>
-        /// <param name="handle">A search context handle returned by FPDFText_FindStart.</param>
-        /// <returns>Whether a match is found.</returns>
-        [DllImport("pdfium.dll")]
-        public static extern bool FPDFText_FindPrev(IntPtr handle);
-
-        /// <summary>
-        /// Get the starting character index of the search result.
-        /// </summary>
-        /// <param name="handle">A search context handle returned by FPDFText_FindStart.</param>
-        /// <returns>Index for the starting character.</returns>
-        [DllImport("pdfium.dll")]
-        public static extern int FPDFText_GetSchResultIndex(IntPtr handle);
-
-        /// <summary>
-        /// Get the number of matched characters in the search result.
-        /// </summary>
-        /// <param name="handle">A search context handle returned by FPDFText_FindStart.</param>
-        /// <returns>Number of matched characters.</returns>
-        [DllImport("pdfium.dll")]
-        public static extern int FPDFText_GetSchCount(IntPtr handle);
-
-        /// <summary>
-        /// Release a search context.
-        /// </summary>
-        /// <param name="handle">A search context handle returned by FPDFText_FindStart.</param>
-        [DllImport("pdfium.dll")]
-        public static extern void FPDFText_FindClose(IntPtr handle);
-
-        /// <summary>
-        /// Convert a PDF file to a TXT File.
-        /// </summary>
-        /// <param name="sourceFile">Path to the PDF file you want to convert.</param>
-        /// <param name="destFile">The path of the file you want to save.</param>
-        /// <param name="flag">0 for stream order ,1 for appearance order.</param>
-        /// <param name="password">A string used as the password for PDF file. If no password needed, empty or NULL can be used.</param>
-        /// <returns>TURE for succeed, False for failed.</returns>
-        [DllImport("pdfium.dll")]
-        public static extern bool FPDFText_PDFToText(string sourceFile, string destFile, int flag, string password);
-
-        //Need Review
-        /// <summary>
-        /// Convert a PDF page data to a text buffer.
-        /// </summary>
-        /// <param name="doc">Handle to document. Returned by FPDF_LoadDocument function.</param>
-        /// <param name="page_index">Index number of the page. 0 for the first page.</param>
-        /// <param name="buf">An output buffer used to hold the text of the page.</param>
-        /// <param name="size">Size of the buffer</param>
-        /// <param name="flag">0 for stream order ,1 for appearance order.</param>
-        /// <returns>If buf is NULL or size is zero, number of characters (not bytes) needed, otherwise, number of characters copied into the buf.</returns>
-        [DllImport("pdfium.dll")]
-        public static extern int FPDFText_PageToText(IntPtr doc, int page_index, ref char[] buf, int size, int flag);
-
-        #endregion
-
-        [StructLayout(LayoutKind.Sequential)]
-        public class FPDF_FONT
-        {
-
-        }
-
-        [Flags]
-        public enum FPDF_SEARCH_FLAGS
-        {
-            FPDF_MATCHCASE = 1,
-            FPDF_MATCHWHOLEWORD = 2
-        }
-        public delegate void FSDK_UnSupport_Handler(UNSUPPORT_INFO pThis, FPDF_UNSP nType);
-
-        [StructLayout(LayoutKind.Sequential)]
-        public class UNSUPPORT_INFO
-        {
-            public int version;
-
-            public FSDK_UnSupport_Handler FSDK_UnSupport_Handler;
-        }
-
->>>>>>> bb7c290e
-        [StructLayout(LayoutKind.Sequential)]
-        public class FPDF_FORMFILLINFO
-        {
-            public int version;
-
-            private IntPtr Release;
-
-            private IntPtr FFI_Invalidate;
-
-            private IntPtr FFI_OutputSelectedRect;
-
-            private IntPtr FFI_SetCursor;
-
-            private IntPtr FFI_SetTimer;
-
-            private IntPtr FFI_KillTimer;
-
-            private IntPtr FFI_GetLocalTime;
-
-            private IntPtr FFI_OnChange;
-
-            private IntPtr FFI_GetPage;
-
-            private IntPtr FFI_GetCurrentPage;
-
-            private IntPtr FFI_GetRotation;
-
-            private IntPtr FFI_ExecuteNamedAction;
-
-            private IntPtr FFI_SetTextFieldFocus;
-
-            private IntPtr FFI_DoURIAction;
-
-            private IntPtr FFI_DoGoToAction;
-
-            private IntPtr m_pJsPlatform;
-        }
-
-        public enum FPDF_UNSP
-        {
-            DOC_XFAFORM = 1,
-            DOC_PORTABLECOLLECTION = 2,
-            DOC_ATTACHMENT = 3,
-            DOC_SECURITY = 4,
-            DOC_SHAREDREVIEW = 5,
-            DOC_SHAREDFORM_ACROBAT = 6,
-            DOC_SHAREDFORM_FILESYSTEM = 7,
-            DOC_SHAREDFORM_EMAIL = 8,
-            ANNOT_3DANNOT = 11,
-            ANNOT_MOVIE = 12,
-            ANNOT_SOUND = 13,
-            ANNOT_SCREEN_MEDIA = 14,
-            ANNOT_SCREEN_RICHMEDIA = 15,
-            ANNOT_ATTACHMENT = 16,
-            ANNOT_SIG = 17
-        }
-
-        public enum FPDFDOC_AACTION
-        {
-            WC = 0x10,
-            WS = 0x11,
-            DS = 0x12,
-            WP = 0x13,
-            DP = 0x14
-        }
-
-        public enum FPDFPAGE_AACTION
-        {
-            OPEN = 0,
-            CLOSE = 1
-        }
-
-        [Flags]
-        public enum FPDF
-        {
-            ANNOT = 0x01,
-            LCD_TEXT = 0x02,
-            NO_NATIVETEXT = 0x04,
-            GRAYSCALE = 0x08,
-            DEBUG_INFO = 0x80,
-            NO_CATCH = 0x100,
-            RENDER_LIMITEDIMAGECACHE = 0x200,
-            RENDER_FORCEHALFTONE = 0x400,
-            PRINTING = 0x800,
-            REVERSE_BYTE_ORDER = 0x10
-        }
-
-        // Windows stuff.
-
-        [DllImport("kernel32.dll", SetLastError = true, CharSet = CharSet.Auto)]
-        public static extern MemoryMappedHandle CreateFileMapping(SafeHandle hFile, IntPtr lpFileMappingAttributes, FileMapProtection flProtect, uint dwMaximumSizeHigh, uint dwMaximumSizeLow, [MarshalAs(UnmanagedType.LPTStr)] string lpName);
-
-        [DllImport("kernel32.dll", SetLastError = true)]
-        [return: MarshalAs(UnmanagedType.Bool)]
-        public static extern bool CloseHandle(IntPtr hObject);
-
-        [Flags]
-        public enum FileMapProtection : uint
-        {
-            PageReadonly = 0x02,
-            PageReadWrite = 0x04,
-            PageWriteCopy = 0x08,
-            PageExecuteRead = 0x20,
-            PageExecuteReadWrite = 0x40,
-            SectionCommit = 0x8000000,
-            SectionImage = 0x1000000,
-            SectionNoCache = 0x10000000,
-            SectionReserve = 0x4000000,
-        }
-
-        [DllImport("kernel32.dll", SetLastError = true)]
-        public static extern MappedViewHandle MapViewOfFile(SafeHandle hFileMappingObject, FileMapAccess dwDesiredAccess, uint dwFileOffsetHigh, uint dwFileOffsetLow, uint dwNumberOfBytesToMap);
-
-        [Flags]
-        public enum FileMapAccess : uint
-        {
-            FileMapCopy = 0x0001,
-            FileMapWrite = 0x0002,
-            FileMapRead = 0x0004,
-            FileMapAllAccess = 0x001f,
-            FileMapExecute = 0x0020,
-        }
-
-        [DllImport("kernel32.dll", SetLastError = true)]
-        public static extern bool UnmapViewOfFile(IntPtr lpBaseAddress);
-
-        [DllImport("user32.dll")]
-        public static extern int ScrollWindowEx(IntPtr hWnd, int dx, int dy, RECT prcScroll, RECT prcClip, IntPtr hrgnUpdate, IntPtr prcUpdate, uint flags);
-
-        [DllImport("user32.dll")]
-        public static extern int ScrollWindowEx(IntPtr hWnd, int dx, int dy, IntPtr prcScroll, IntPtr prcClip, IntPtr hrgnUpdate, IntPtr prcUpdate, uint flags);
-
-        [SecurityPermission(SecurityAction.InheritanceDemand, UnmanagedCode = true)]
-        [SecurityPermission(SecurityAction.Demand, UnmanagedCode = true)]
-        public class MemoryMappedHandle : SafeHandleZeroOrMinusOneIsInvalid
-        {
-            public MemoryMappedHandle()
-                : base(true)
-            {
-            }
-
-            [ReliabilityContract(Consistency.WillNotCorruptState, Cer.MayFail)]
-            protected override bool ReleaseHandle()
-            {
-                return CloseHandle(handle);
-            }
-        }
-
-        public class MappedViewHandle : SafeHandleZeroOrMinusOneIsInvalid
-        {
-            public MappedViewHandle()
-                : base(true)
-            {
-            }
-
-            protected override bool ReleaseHandle()
-            {
-                return UnmapViewOfFile(handle);
-            }
-        }
-
-        public const int GM_ADVANCED = 2;
-
-        [DllImport("gdi32.dll")]
-        public static extern int SetGraphicsMode(IntPtr hdc, int iMode);
-
-        [StructLayout(LayoutKind.Sequential)]
-        public struct XFORM
-        {
-            public float eM11;
-            public float eM12;
-            public float eM21;
-            public float eM22;
-            public float eDx;
-            public float eDy;
-        }
-
-        public const uint MWT_LEFTMULTIPLY = 2;
-
-        [DllImport("gdi32.dll")]
-        public static extern bool ModifyWorldTransform(IntPtr hdc, [In] ref XFORM lpXform, uint iMode);
-
-        [StructLayout(LayoutKind.Sequential)]
-        public struct POINT
-        {
-            public int X;
-            public int Y;
-        }
-
-        [DllImport("gdi32.dll")]
-        public static extern bool SetViewportOrgEx(IntPtr hdc, int X, int Y, out POINT lpPoint);
-
-        public const uint SW_ERASE = 0x0004;
-        public const uint SW_SMOOTHSCROLL = 0x0010;
-        public const int WS_VSCROLL = 0x00200000;
-        public const int WS_HSCROLL = 0x00100000;
-        public const int WM_MOUSEWHEEL = 0x20a;
-        public const int SB_HORZ = 0x0;
-        public const int SB_VERT = 0x1;
-        public const uint SW_INVALIDATE = 0x0002;
-        public const uint SW_SCROLLCHILDREN = 0x0001;
-        public const int SB_LINEUP = 0;
-        public const int SB_LINELEFT = 0;
-        public const int SB_LINEDOWN = 1;
-        public const int SB_LINERIGHT = 1;
-        public const int SB_PAGEUP = 2;
-        public const int SB_PAGELEFT = 2;
-        public const int SB_PAGEDOWN = 3;
-        public const int SB_PAGERIGHT = 3;
-        public const int SB_THUMBPOSITION = 4;
-        public const int SB_THUMBTRACK = 5;
-        public const int SB_TOP = 6;
-        public const int SB_LEFT = 6;
-        public const int SB_BOTTOM = 7;
-        public const int SB_RIGHT = 7;
-        public const int SB_ENDSCROLL = 8;
-        public const int WM_HSCROLL = 0x114;
-        public const int WM_VSCROLL = 0x115;
-        public const int SIF_TRACKPOS = 0x10;
-        public const int SIF_RANGE = 0x1;
-        public const int SIF_POS = 0x4;
-        public const int SIF_PAGE = 0x2;
-        public const int SIF_ALL = SIF_RANGE | SIF_PAGE | SIF_POS | SIF_TRACKPOS;
-
-        [StructLayout(LayoutKind.Sequential)]
-        public struct RECT
-        {
-            public int left;
-            public int top;
-            public int right;
-            public int bottom;
-
-            public RECT(Rectangle r)
-            {
-                left = r.Left;
-                top = r.Top;
-                right = r.Right;
-                bottom = r.Bottom;
-            }
-
-            public Rectangle ToRectangle()
-            {
-                return new Rectangle(left, top, right - left, bottom - top);
-            }
-        }
-
-        [StructLayout(LayoutKind.Sequential)]
-        public class SCROLLINFO
-        {
-            public int cbSize = Marshal.SizeOf(typeof(SCROLLINFO));
-            public int fMask;
-            public int nMin;
-            public int nMax;
-            public int nPage;
-            public int nPos;
-            public int nTrackPos;
-
-            public SCROLLINFO()
-            {
-            }
-
-            public SCROLLINFO(int mask, int min, int max, int page, int pos)
-            {
-                fMask = mask;
-                nMin = min;
-                nMax = max;
-                nPage = page;
-                nPos = pos;
-            }
-        }
-
-        [DllImport("user32.dll")]
-        public static extern int ScrollWindowEx(HandleRef hWnd, int dx, int dy, IntPtr prcScroll, ref RECT prcClip, IntPtr hrgnUpdate, ref RECT prcUpdate, uint flags);
-
-        [DllImport("user32.dll")]
-        [return: MarshalAs(UnmanagedType.Bool)]
-        public static extern bool GetScrollInfo(HandleRef hwnd, int fnBar, SCROLLINFO lpsi);
-
-        [DllImport("user32.dll")]
-        public static extern int SetScrollInfo(HandleRef hwnd, int fnBar, [In] SCROLLINFO lpsi, bool fRedraw);
-
-        [DllImport("user32.dll", CharSet = CharSet.Auto)]
-        public static extern UIntPtr SendMessage(IntPtr handle, int message, IntPtr wParam, IntPtr lParam);
-
-        [DllImport("user32.dll")]
-        public static extern IntPtr WindowFromPoint(Point pt);
-
-        public static class Util
-        {
-            private static int LOWORD(int n)
-            {
-                return n & 0xffff;
-            }
-
-            public static int LOWORD(IntPtr n)
-            {
-                return LOWORD(unchecked((int)(long)n));
-            }
-        }
-
-        [DllImport("gdi32.dll")]
-        [return: MarshalAs(UnmanagedType.Bool)]
-        public static extern bool DeleteObject([In] IntPtr hObject);
-
-        public const int LOGPIXELSX = 88;
-        public const int LOGPIXELSY = 89;
-
-        [DllImport("gdi32.dll")]
-        public static extern int GetDeviceCaps(IntPtr hdc, int nIndex);
-
-        [DllImport("gdi32.dll")]
-        public static extern bool Rectangle(IntPtr hdc, int nLeftRect, int nTopRect, int nRightRect, int nBottomRect);
-
-        [DllImport("gdi32.dll", SetLastError = true)]
-        public static extern IntPtr CreateCompatibleDC([In] IntPtr hdc);
-
-        [DllImport("user32.dll")]
-        public static extern IntPtr GetDC(IntPtr hWnd);
-
-        [DllImport("gdi32.dll")]
-        public static extern IntPtr CreateCompatibleBitmap([In] IntPtr hdc, int nWidth, int nHeight);
-
-        [DllImport("gdi32.dll")]
-        public static extern IntPtr SelectObject([In] IntPtr hdc, [In] IntPtr hgdiobj);
-
-        [DllImport("gdi32.dll")]
-        public static extern IntPtr CreateSolidBrush(int crColor);
-    }
-}
+﻿using System;
+using System.Collections.Generic;
+using System.Drawing;
+using System.IO;
+using System.Runtime.ConstrainedExecution;
+using System.Runtime.InteropServices;
+using System.Security.Permissions;
+using System.Text;
+using Microsoft.Win32.SafeHandles;
+
+namespace PdfiumViewer
+{
+    public static class NativeMethods
+    {
+        static NativeMethods()
+        {
+            // Load the platform dependent Pdfium.dll if it exists.
+
+            string path = Path.GetDirectoryName(typeof(NativeMethods).Assembly.Location);
+
+            if (IntPtr.Size == 4)
+                path = Path.Combine(path, "x86");
+            else
+                path = Path.Combine(path, "x64");
+
+            path = Path.Combine(path, "Pdfium.dll");
+
+            if (File.Exists(path))
+                LoadLibrary(path);
+        }
+
+        [DllImport("kernel32.dll", EntryPoint = "CopyMemory", SetLastError = false)]
+        public static extern void CopyMemory(IntPtr dest, IntPtr src, uint count);
+
+        [DllImport("kernel32", SetLastError = true, CharSet = CharSet.Ansi)]
+        private static extern IntPtr LoadLibrary([MarshalAs(UnmanagedType.LPStr)]string lpFileName);
+
+        // Pdfium stuff.
+
+        [DllImport("pdfium.dll")]
+        public static extern void FPDF_InitLibrary();
+
+
+        [DllImport("pdfium.dll")]
+        public static extern void FPDF_InitLibrary(IntPtr hInstance);
+
+        [DllImport("pdfium.dll")]
+        public static extern void FPDF_DestroyLibrary();
+
+        [DllImport("pdfium.dll", CharSet = CharSet.Ansi)]
+        public static extern IntPtr FPDF_LoadMemDocument(SafeHandle data_buf, int size, string password);
+
+        [DllImport("pdfium.dll", CharSet = CharSet.Ansi)]
+        public static extern IntPtr FPDF_LoadMemDocument(byte[] data_buf, int size, string password);
+
+        [DllImport("pdfium.dll")]
+        public static extern void FPDF_CloseDocument(IntPtr document);
+
+        [DllImport("pdfium.dll")]
+        public static extern int FPDF_GetPageCount(IntPtr document);
+
+        [DllImport("pdfium.dll")]
+        public static extern uint FPDF_GetDocPermissions(IntPtr document);
+
+        [DllImport("pdfium.dll")]
+        public static extern IntPtr FPDFDOC_InitFormFillEnvironment(IntPtr document, ref FPDF_FORMFILLINFO formInfo);
+
+        [DllImport("pdfium.dll")]
+        public static extern void FPDF_SetFormFieldHighlightColor(IntPtr hHandle, int fieldType, uint color);
+
+        [DllImport("pdfium.dll")]
+        public static extern void FPDF_SetFormFieldHighlightAlpha(IntPtr hHandle, byte alpha);
+
+        [DllImport("pdfium.dll")]
+        public static extern void FORM_DoDocumentJSAction(IntPtr hHandle);
+
+        [DllImport("pdfium.dll")]
+        public static extern void FORM_DoDocumentOpenAction(IntPtr hHandle);
+
+        [DllImport("pdfium.dll")]
+        public static extern void FPDFDOC_ExitFormFillEnviroument(IntPtr hHandle);
+
+        [DllImport("pdfium.dll")]
+        public static extern void FORM_DoDocumentAAction(IntPtr hHandle, FPDFDOC_AACTION aaType);
+
+        [DllImport("pdfium.dll")]
+        public static extern IntPtr FPDF_LoadPage(IntPtr document, int page_index);
+
+        [DllImport("pdfium.dll")]
+        public static extern IntPtr FPDFText_LoadPage(IntPtr page);
+
+        [DllImport("pdfium.dll")]
+        public static extern void FORM_OnAfterLoadPage(IntPtr page, IntPtr _form);
+
+        [DllImport("pdfium.dll")]
+        public static extern void FORM_DoPageAAction(IntPtr page, IntPtr _form, FPDFPAGE_AACTION fPDFPAGE_AACTION);
+
+        [DllImport("pdfium.dll")]
+        public static extern double FPDF_GetPageWidth(IntPtr page);
+
+        [DllImport("pdfium.dll")]
+        public static extern double FPDF_GetPageHeight(IntPtr page);
+
+        [DllImport("pdfium.dll")]
+        public static extern void FORM_OnBeforeClosePage(IntPtr page, IntPtr _form);
+
+        [DllImport("pdfium.dll")]
+        public static extern void FPDFText_ClosePage(IntPtr text_page);
+
+        [DllImport("pdfium.dll")]
+        public static extern void FPDF_ClosePage(IntPtr page);
+
+        [DllImport("pdfium.dll")]
+        public static extern void FPDF_RenderPage(IntPtr dc, IntPtr page, int start_x, int start_y, int size_x, int size_y, int rotate, FPDF flags);
+
+        [DllImport("pdfium.dll")]
+        public static extern void FPDF_RenderPageBitmap(IntPtr bitmapHandle, IntPtr page, int start_x, int start_y, int size_x, int size_y, int rotate, FPDF flags);
+
+        [DllImport("pdfium.dll")]
+        public static extern IntPtr FPDFBitmap_Destroy(IntPtr bitmapHandle);
+
+        [DllImport("gdi32.dll")]
+        public static extern bool FillRgn(IntPtr hdc, IntPtr hrgn, IntPtr hbr);
+        [DllImport("gdi32.dll")]
+        public static extern IntPtr CreateRectRgn(int nLeftRect, int nTopRect, int nRightRect, int nBottomRect);
+
+        [DllImport("pdfium.dll")]
+        public static extern IntPtr FPDFBitmap_Create(int width, int height, int alpha);
+
+        [DllImport("pdfium.dll")]
+        public static extern IntPtr FPDFBitmap_CreateEx(int width, int height, int format, byte[] first_scan, int stride);
+
+        [DllImport("pdfium.dll")]
+        public static extern IntPtr FPDFBitmap_CreateEx(int width, int height, int format, IntPtr first_scan, int stride);
+
+        [DllImport("pdfium.dll")]
+        public static extern void FPDFBitmap_FillRect(IntPtr bitmapHandle, int left, int top, int width, int height,
+            FPDFColor color);
+
+        [DllImport("pdfium.dll")]
+        internal static extern IntPtr FPDFBitmap_GetBuffer(IntPtr bitmapHandle);
+
+        [DllImport("pdfium.dll")]
+        public static extern int FPDF_GetPageSizeByIndex(IntPtr document, int page_index, out double width, out double height);
+
+        #region FPDFText Methods
+        /// <summary>
+        /// Get number of characters in a page
+        /// </summary>
+        /// <param name="page">Handle to a text page information structure. Returned by FPDFText_LoadPage function.</param>
+        /// <returns>Number of characters in the page. Return -1 for error. Generated characters, like additional space characters, new line characters, are also counted.</returns>
+        [DllImport("pdfium.dll")]
+        public static extern int FPDFText_CountChars(IntPtr page);
+
+        /// <summary>
+        /// Get Unicode of a character in a page
+        /// </summary>
+        /// <param name="page">Handle to a text page information structure. Returned by FPDFText_LoadPage function.</param>
+        /// <param name="index">Zero-based index of the character</param>
+        /// <returns>The Unicode of the particular character. If a character is not encoded in Unicode and Foxit engine can't convert to Unicode, the return value will be zero.</returns>
+        [DllImport("pdfium.dll")]
+        public static extern uint FPDFText_GetUnicode(IntPtr page, int index);
+
+        /// <summary>
+        /// Indicates whether a character is a generated character
+        /// "Generated character" is character not actually encoded in the PDF page, but generated by FPDFTEXT engine to keep formatting information. 
+        /// This happens in two cases: 
+        /// 1) an extra space character will be generated if two characters in the same line appears to be apart quite some space
+        /// 2) a new line character will be generated if two consecutive characters appears to be on different line.This characters are useful when doing the search.
+        /// </summary>
+        /// <param name="page">Handle to a text page information structure.</param>
+        /// <param name="index">Zero-based index of the character</param>
+        /// <returns>TRUE indicates a generated character and FALSE indicates an actual character in the PDF page.</returns>
+        [DllImport("pdfium.dll")]
+        public static extern bool FPDFText_IsGenerated(IntPtr page, int index);
+
+        /// <summary>
+        /// Get the font size of a particular character
+        /// </summary>
+        /// <param name="page">Handle to a text page information structure.</param>
+        /// <param name="index">Zero-based index of the character.</param>
+        /// <returns>The font size of the particular character, measured in points (about 1/72 inch). This is the typographic size of the font (so called "em size").</returns>
+        [DllImport("pdfium.dll")]
+        public static extern double FPDFText_GetFontSize(IntPtr page, int index);
+
+        /// <summary>
+        /// Get origin position of a particular character
+        /// </summary>
+        /// <param name="page">Handle to a text page information structure.</param>
+        /// <param name="index">Zero-based index of the character.</param>
+        /// <param name="x">Pointer to a double number receiving X position of the character origin.</param>
+        /// <param name="y">Pointer to a double number receiving Y position of the character origin.</param>
+        [DllImport("pdfium.dll")]
+        public static extern void FPDFText_GetOrigin(IntPtr page, int index, ref double x, ref double y);
+
+        /// <summary>
+        /// Get bounding box of a particular character
+        /// 
+        /// Comment: All positions are measured in PDF "user space".
+        /// </summary>
+        /// <param name="page">Handle to a text page information structure.</param>
+        /// <param name="index">Zero-based index of the character.</param>
+        /// <param name="left">Pointer to a double number receiving left position of the character box.</param>
+        /// <param name="right">Pointer to a double number receiving right position of the character box.</param>
+        /// <param name="bottom">Pointer to a double number receiving bottom position of the character box.</param>
+        /// <param name="top">Pointer to a double number receiving top position of the character box.</param>
+        [DllImport("pdfium.dll")]
+        public static extern void FPDFText_GetCharBox(IntPtr page, int index, ref double left, ref double right, ref double bottom, ref double top);
+
+        /// <summary>
+        /// Get the matrix of a particular character.
+        /// 
+        /// A matrix defines transformation of coordinate from one space to another. 
+        /// In PDF, a matrix is defined by the following equations: 
+        /// x' = a * x + c * y + e; 
+        /// y' = b * x + d * y + f; 
+        /// FPDFText_GetMatrix function is used to get a,b,c,d coefficients of the transformation from "text space" to "user space". 
+        /// The e, f coefficients are actually the origin position, which can be fetched by FPDFText_GetOrigin function.
+        /// </summary>
+        /// <param name="page">Handle to a text page information structure.</param>
+        /// <param name="index">Zero-based index of the character</param>
+        /// <param name="a">Pointer to a double value receiving coefficient "a" of the matrix</param>
+        /// <param name="b">Pointer to a double value receiving coefficient "b" of the matrix</param>
+        /// <param name="c">Pointer to a double value receiving coefficient "c" of the matrix</param>
+        /// <param name="d">Pointer to a double value receiving coefficient "d" of the matrix</param>
+        [DllImport("pdfium.dll")]
+        public static extern void FPDFText_GetMatrix(IntPtr page, int index, ref double a, ref double b, ref double c, ref double d);
+
+        /// <summary>
+        /// Get font of a particular character
+        /// </summary>
+        /// <param name="page">Handle to a text page information structure.</param>
+        /// <param name="index">Zero-based index of the character.</param>
+        /// <returns>A handle to the font used by the particular character. 
+        /// This handle can be used in FPDFFont_xxx functions for more information about the font.</returns>
+        [DllImport("pdfium.dll")]
+        public static extern FPDF_FONT FPDFText_GetFont(IntPtr page, int index);
+
+        /// <summary>
+        /// Get font ascent (in 1/1000 em)
+        /// </summary>
+        /// <param name="font">Handle to a font. Returned by FPDFText_GetFont function.</param>
+        /// <returns>The ascent (typically the above-baseline height of letter "h"), measured in 1/1000 of em size. So if a character uses a font size (em size) of 10 points, and it has an ascent value of 500 (meaning half of the em), then the ascent height will be 5 points (5/72 inch).</returns>
+        [DllImport("pdfium.dll")]
+        public static extern int FPDFFont_GetAscent(FPDF_FONT font);
+
+        /// <summary>
+        /// Get font descent (in 1/1000 em)
+        /// </summary>
+        /// <param name="font">Handle to a font. Returned by FPDFText_GetFont function.</param>
+        /// <returns>The descent (typically the under-baseline height of letter "g"), measured in 1/1000 of em size. Most fonts have a negative descent value.</returns>
+        [DllImport("pdfium.dll")]
+        public static extern int FPDFFont_GetDescent(FPDF_FONT font);
+
+        /// <summary>
+        /// Get the Name of a font.
+        /// </summary>
+        /// <param name="font">Handle to a font. Returned by FPDFText_GetFont function.</param>
+        /// <returns>A pointer to a null-terminated string that specifies the name of the font. Application can't modify the returned string.</returns>
+        [DllImport("pdfium.dll")]
+        public static extern string FPDFFont_GetName(FPDF_FONT font);
+
+        /// <summary>
+        /// Get the index of a character at or nearby a certain position on the page
+        /// </summary>
+        /// <param name="page">Handle to a text page information structure.</param>
+        /// <param name="x">X position in PDF "user space".</param>
+        /// <param name="y">Y position in PDF "user space".</param>
+        /// <param name="xTolerance">An x-axis tolerance value for character hit detection, in point unit.</param>
+        /// <param name="yTolerance">A y-axis tolerance value for character hit detection, in point unit.</param>
+        /// <returns>The zero-based index of the character at, or nearby the point (x,y). If there is no character at or nearby the point, return value will be -1. If an error occurs, -3 will be returned.</returns>
+        [DllImport("pdfium.dll")]
+        public static extern int FPDFText_GetCharIndexAtPos(IntPtr page, double x, double y, double xTolerance, double yTolerance);
+
+        /// <summary>
+        /// Move the character index in different directions and get new character index, from a specific character.
+        /// 
+        /// FPDFTEXT moves the character pointer according to "stream order". For example, left will move to the previous character, right will move to next character. Because in PDF, "stream order" can be different from "appearance order" (the order that appears to human eyes), so it's possible the moving direction doesn't match the actually position movement. For example, using FPDFTEXT_LEFT may actually result in a character that's all the way down in the page.
+        /// </summary>
+        /// <param name="page">Handle to a text page information structure.</param>
+        /// <param name="index">Zero-based index for the current character</param>
+        /// <param name="direction">A number indicating the moving direction. 
+        /// Can be one of the followings: 
+        /// FPDFTEXT_LEFT, 
+        /// FPDFTEXT_UP, 
+        /// FPDFTEXT_RIGHT, 
+        /// FPDFTEXT_DOWN</param>
+        /// <returns>Zero-base character index for the new position. -1 if beginning of the page reached; -2 if end of the page reached. -3 for failures.</returns>
+        [DllImport("pdfium.dll")]
+        public static extern int FPDFText_GetCharIndexByDirection(IntPtr page, int index, int direction);
+
+        /// <summary>
+        /// Extract unicode text string from the page
+        /// 
+        /// Comment: This function ignores characters without unicode information.
+        /// </summary>
+        /// <param name="page">Handle to a text page information structure.</param>
+        /// <param name="start_index">Index for the start characters.</param>
+        /// <param name="count">Number of characters to be extracted.</param>
+        /// <param name="result">A buffer (allocated by application) receiving the extracted unicodes. The size of the buffer must be able to hold the number of characters plus a terminator.</param>
+        /// <returns>Number of characters written into the result buffer, excluding the trailing terminator.</returns>
+        [DllImport("pdfium.dll")]
+        public static extern int FPDFText_GetText(IntPtr page, int start_index, int count, ushort[] result);
+
+        /// <summary>
+        /// Count number of rectangular areas occupied by a segment of texts.
+        /// 
+        /// Comment: This function, along with FPDFText_GetRect can be used by applications to detect the position on the page for a text segment, so proper areas can be highlighted or something. FPDFTEXT will automatically merge small character boxes into bigger one if those characters are on the same line and use same font settings.
+        /// </summary>
+        /// <param name="page">Handle to a text page information structure.</param>
+        /// <param name="start_index">Index for the start characters</param>
+        /// <param name="count">Number of characters</param>
+        /// <returns>Number of rectangles. Zero for error.</returns>
+        [DllImport("pdfium.dll")]
+        public static extern int FPDFText_CountRects(IntPtr page, int start_index, int count);
+
+        /// <summary>
+        /// Get a rectangular area from the result generated by FPDFText_CountRects.
+        /// </summary>
+        /// <param name="page">Handle to a text page information structure.</param>
+        /// <param name="rect_index">Zero-based index for the rectangle.</param>
+        /// <param name="left">Pointer to a double value receiving the rectangle left boundary.</param>
+        /// <param name="top">Pointer to a double value receiving the rectangle top boundary.</param>
+        /// <param name="right">Pointer to a double value receiving the rectangle right boundary.</param>
+        /// <param name="bottom">Pointer to a double value receiving the rectangle bottom boundary.</param>
+        [DllImport("pdfium.dll")]
+        public static extern void FPDFText_GetRect(IntPtr page, int rect_index, ref double left, ref double top, ref double right, ref double bottom);
+
+        /// <summary>
+        /// Extract unicode text within a rectangular boundary on the page
+        /// </summary>
+        /// <param name="page">Handle to a text page information structure.</param>
+        /// <param name="left">Left boundary.</param>
+        /// <param name="top">Top boundary.</param>
+        /// <param name="right">Right boundary.</param>
+        /// <param name="bottom">Bottom boundary.</param>
+        /// <param name="buffer">A unicode buffer.</param>
+        /// <param name="bufferLength">Number of characters (not bytes) for the buffer, excluding an additional terminator</param>
+        /// <returns>If buffer is NULL or buflen is zero, number of characters (not bytes) needed, otherwise, number of characters copied into the buffer.</returns>
+        [DllImport("pdfium.dll")]
+        public static extern int FPDFText_GetBoundedText(IntPtr page, double left, double top, double right, double bottom, ref ushort buffer, int bufferLength);
+
+        /// <summary>
+        /// Get number of text segments within a rectangular boundary on the page
+        /// </summary>
+        /// <param name="page">Handle to a text page information structure.</param>
+        /// <param name="left">Left boundary.</param>
+        /// <param name="top">Top boundary.</param>
+        /// <param name="right">Right boundary.</param>
+        /// <param name="bottom">Bottom boundary.</param>
+        /// <returns>Number of segments.</returns>
+        [DllImport("pdfium.dll")]
+        public static extern int FPDFText_CountBoundedSegments(IntPtr page, double left, double top, double right, double bottom);
+
+        /// <summary>
+        /// Get a particular segment in the result generated by FPDFText_CountBoundedSegments function.
+        /// </summary>
+        /// <param name="page">Handle to a text page information structure.</param>
+        /// <param name="seg_index">Zero-based index for the segment</param>
+        /// <param name="start_index">Pointer to an integer receiving the start character index for the segment.</param>
+        /// <param name="count">Pointer to an integer receiving number of characters in the segment.</param>
+        [DllImport("pdfium.dll")]
+        public static extern void FPDFText_GetBoundedSegment(IntPtr page, int seg_index, ref int start_index, ref int count);
+
+        /// <summary>
+        /// Start a search.
+        /// </summary>
+        /// <param name="page">Handle to a text page information structure.</param>
+        /// <param name="findWhat">A unicode match pattern.</param>
+        /// <param name="flags">Option flags.</param>
+        /// <param name="start_index">Start from this character. -1 for end of the page.</param>
+        /// <returns>A handle for the search context. FPDFText_FindClose must be called to release this handle.</returns>
+        [DllImport("pdfium.dll")]
+        public static extern IntPtr FPDFText_FindStart(IntPtr page, byte[] findWhat, int flags, int start_index);
+
+        /// <summary>
+        /// Search in the direction from page start to end.
+        /// </summary>
+        /// <param name="handle">A search context handle returned by FPDFText_FindStart.</param>
+        /// <returns>Whether a match is found.</returns>
+        [DllImport("pdfium.dll")]
+        public static extern bool FPDFText_FindNext(IntPtr handle);
+
+        /// <summary>
+        /// Search in the direction from page end to start.
+        /// </summary>
+        /// <param name="handle">A search context handle returned by FPDFText_FindStart.</param>
+        /// <returns>Whether a match is found.</returns>
+        [DllImport("pdfium.dll")]
+        public static extern bool FPDFText_FindPrev(IntPtr handle);
+
+        /// <summary>
+        /// Get the starting character index of the search result.
+        /// </summary>
+        /// <param name="handle">A search context handle returned by FPDFText_FindStart.</param>
+        /// <returns>Index for the starting character.</returns>
+        [DllImport("pdfium.dll")]
+        public static extern int FPDFText_GetSchResultIndex(IntPtr handle);
+
+        /// <summary>
+        /// Get the number of matched characters in the search result.
+        /// </summary>
+        /// <param name="handle">A search context handle returned by FPDFText_FindStart.</param>
+        /// <returns>Number of matched characters.</returns>
+        [DllImport("pdfium.dll")]
+        public static extern int FPDFText_GetSchCount(IntPtr handle);
+
+        /// <summary>
+        /// Release a search context.
+        /// </summary>
+        /// <param name="handle">A search context handle returned by FPDFText_FindStart.</param>
+        [DllImport("pdfium.dll")]
+        public static extern void FPDFText_FindClose(IntPtr handle);
+
+        /// <summary>
+        /// Convert a PDF file to a TXT File.
+        /// </summary>
+        /// <param name="sourceFile">Path to the PDF file you want to convert.</param>
+        /// <param name="destFile">The path of the file you want to save.</param>
+        /// <param name="flag">0 for stream order ,1 for appearance order.</param>
+        /// <param name="password">A string used as the password for PDF file. If no password needed, empty or NULL can be used.</param>
+        /// <returns>TURE for succeed, False for failed.</returns>
+        [DllImport("pdfium.dll")]
+        public static extern bool FPDFText_PDFToText(string sourceFile, string destFile, int flag, string password);
+
+        //Need Review
+        /// <summary>
+        /// Convert a PDF page data to a text buffer.
+        /// </summary>
+        /// <param name="doc">Handle to document. Returned by FPDF_LoadDocument function.</param>
+        /// <param name="page_index">Index number of the page. 0 for the first page.</param>
+        /// <param name="buf">An output buffer used to hold the text of the page.</param>
+        /// <param name="size">Size of the buffer</param>
+        /// <param name="flag">0 for stream order ,1 for appearance order.</param>
+        /// <returns>If buf is NULL or size is zero, number of characters (not bytes) needed, otherwise, number of characters copied into the buf.</returns>
+        [DllImport("pdfium.dll")]
+        public static extern int FPDFText_PageToText(IntPtr doc, int page_index, ref char[] buf, int size, int flag);
+
+        #endregion
+
+        [StructLayout(LayoutKind.Sequential)]
+        public class FPDF_FONT
+        {
+
+        }
+
+        [Flags]
+        public enum FPDF_SEARCH_FLAGS
+        {
+            FPDF_MATCHCASE = 1,
+            FPDF_MATCHWHOLEWORD = 2
+        }
+
+        [StructLayout(LayoutKind.Sequential)]
+        public class FPDF_FORMFILLINFO
+        {
+            public int version;
+
+            private IntPtr Release;
+
+            private IntPtr FFI_Invalidate;
+
+            private IntPtr FFI_OutputSelectedRect;
+
+            private IntPtr FFI_SetCursor;
+
+            private IntPtr FFI_SetTimer;
+
+            private IntPtr FFI_KillTimer;
+
+            private IntPtr FFI_GetLocalTime;
+
+            private IntPtr FFI_OnChange;
+
+            private IntPtr FFI_GetPage;
+
+            private IntPtr FFI_GetCurrentPage;
+
+            private IntPtr FFI_GetRotation;
+
+            private IntPtr FFI_ExecuteNamedAction;
+
+            private IntPtr FFI_SetTextFieldFocus;
+
+            private IntPtr FFI_DoURIAction;
+
+            private IntPtr FFI_DoGoToAction;
+
+            private IntPtr m_pJsPlatform;
+        }
+
+        public enum FPDF_UNSP
+        {
+            DOC_XFAFORM = 1,
+            DOC_PORTABLECOLLECTION = 2,
+            DOC_ATTACHMENT = 3,
+            DOC_SECURITY = 4,
+            DOC_SHAREDREVIEW = 5,
+            DOC_SHAREDFORM_ACROBAT = 6,
+            DOC_SHAREDFORM_FILESYSTEM = 7,
+            DOC_SHAREDFORM_EMAIL = 8,
+            ANNOT_3DANNOT = 11,
+            ANNOT_MOVIE = 12,
+            ANNOT_SOUND = 13,
+            ANNOT_SCREEN_MEDIA = 14,
+            ANNOT_SCREEN_RICHMEDIA = 15,
+            ANNOT_ATTACHMENT = 16,
+            ANNOT_SIG = 17
+        }
+
+        public enum FPDFDOC_AACTION
+        {
+            WC = 0x10,
+            WS = 0x11,
+            DS = 0x12,
+            WP = 0x13,
+            DP = 0x14
+        }
+
+        public enum FPDFPAGE_AACTION
+        {
+            OPEN = 0,
+            CLOSE = 1
+        }
+
+        [Flags]
+        public enum FPDF
+        {
+            ANNOT = 0x01,
+            LCD_TEXT = 0x02,
+            NO_NATIVETEXT = 0x04,
+            GRAYSCALE = 0x08,
+            DEBUG_INFO = 0x80,
+            NO_CATCH = 0x100,
+            RENDER_LIMITEDIMAGECACHE = 0x200,
+            RENDER_FORCEHALFTONE = 0x400,
+            PRINTING = 0x800,
+            REVERSE_BYTE_ORDER = 0x10
+        }
+
+        // Windows stuff.
+
+        [DllImport("kernel32.dll", SetLastError = true, CharSet = CharSet.Auto)]
+        public static extern MemoryMappedHandle CreateFileMapping(SafeHandle hFile, IntPtr lpFileMappingAttributes, FileMapProtection flProtect, uint dwMaximumSizeHigh, uint dwMaximumSizeLow, [MarshalAs(UnmanagedType.LPTStr)] string lpName);
+
+        [DllImport("kernel32.dll", SetLastError = true)]
+        [return: MarshalAs(UnmanagedType.Bool)]
+        public static extern bool CloseHandle(IntPtr hObject);
+
+        [Flags]
+        public enum FileMapProtection : uint
+        {
+            PageReadonly = 0x02,
+            PageReadWrite = 0x04,
+            PageWriteCopy = 0x08,
+            PageExecuteRead = 0x20,
+            PageExecuteReadWrite = 0x40,
+            SectionCommit = 0x8000000,
+            SectionImage = 0x1000000,
+            SectionNoCache = 0x10000000,
+            SectionReserve = 0x4000000,
+        }
+
+        [DllImport("kernel32.dll", SetLastError = true)]
+        public static extern MappedViewHandle MapViewOfFile(SafeHandle hFileMappingObject, FileMapAccess dwDesiredAccess, uint dwFileOffsetHigh, uint dwFileOffsetLow, uint dwNumberOfBytesToMap);
+
+        [Flags]
+        public enum FileMapAccess : uint
+        {
+            FileMapCopy = 0x0001,
+            FileMapWrite = 0x0002,
+            FileMapRead = 0x0004,
+            FileMapAllAccess = 0x001f,
+            FileMapExecute = 0x0020,
+        }
+
+        [DllImport("kernel32.dll", SetLastError = true)]
+        public static extern bool UnmapViewOfFile(IntPtr lpBaseAddress);
+
+        [DllImport("user32.dll")]
+        public static extern int ScrollWindowEx(IntPtr hWnd, int dx, int dy, RECT prcScroll, RECT prcClip, IntPtr hrgnUpdate, IntPtr prcUpdate, uint flags);
+
+        [DllImport("user32.dll")]
+        public static extern int ScrollWindowEx(IntPtr hWnd, int dx, int dy, IntPtr prcScroll, IntPtr prcClip, IntPtr hrgnUpdate, IntPtr prcUpdate, uint flags);
+
+        [SecurityPermission(SecurityAction.InheritanceDemand, UnmanagedCode = true)]
+        [SecurityPermission(SecurityAction.Demand, UnmanagedCode = true)]
+        public class MemoryMappedHandle : SafeHandleZeroOrMinusOneIsInvalid
+        {
+            public MemoryMappedHandle()
+                : base(true)
+            {
+            }
+
+            [ReliabilityContract(Consistency.WillNotCorruptState, Cer.MayFail)]
+            protected override bool ReleaseHandle()
+            {
+                return CloseHandle(handle);
+            }
+        }
+
+        public class MappedViewHandle : SafeHandleZeroOrMinusOneIsInvalid
+        {
+            public MappedViewHandle()
+                : base(true)
+            {
+            }
+
+            protected override bool ReleaseHandle()
+            {
+                return UnmapViewOfFile(handle);
+            }
+        }
+
+        public const int GM_ADVANCED = 2;
+
+        [DllImport("gdi32.dll")]
+        public static extern int SetGraphicsMode(IntPtr hdc, int iMode);
+
+        [StructLayout(LayoutKind.Sequential)]
+        public struct XFORM
+        {
+            public float eM11;
+            public float eM12;
+            public float eM21;
+            public float eM22;
+            public float eDx;
+            public float eDy;
+        }
+
+        public const uint MWT_LEFTMULTIPLY = 2;
+
+        [DllImport("gdi32.dll")]
+        public static extern bool ModifyWorldTransform(IntPtr hdc, [In] ref XFORM lpXform, uint iMode);
+
+        [StructLayout(LayoutKind.Sequential)]
+        public struct POINT
+        {
+            public int X;
+            public int Y;
+        }
+
+        [DllImport("gdi32.dll")]
+        public static extern bool SetViewportOrgEx(IntPtr hdc, int X, int Y, out POINT lpPoint);
+
+        public const uint SW_ERASE = 0x0004;
+        public const uint SW_SMOOTHSCROLL = 0x0010;
+        public const int WS_VSCROLL = 0x00200000;
+        public const int WS_HSCROLL = 0x00100000;
+        public const int WM_MOUSEWHEEL = 0x20a;
+        public const int SB_HORZ = 0x0;
+        public const int SB_VERT = 0x1;
+        public const uint SW_INVALIDATE = 0x0002;
+        public const uint SW_SCROLLCHILDREN = 0x0001;
+        public const int SB_LINEUP = 0;
+        public const int SB_LINELEFT = 0;
+        public const int SB_LINEDOWN = 1;
+        public const int SB_LINERIGHT = 1;
+        public const int SB_PAGEUP = 2;
+        public const int SB_PAGELEFT = 2;
+        public const int SB_PAGEDOWN = 3;
+        public const int SB_PAGERIGHT = 3;
+        public const int SB_THUMBPOSITION = 4;
+        public const int SB_THUMBTRACK = 5;
+        public const int SB_TOP = 6;
+        public const int SB_LEFT = 6;
+        public const int SB_BOTTOM = 7;
+        public const int SB_RIGHT = 7;
+        public const int SB_ENDSCROLL = 8;
+        public const int WM_HSCROLL = 0x114;
+        public const int WM_VSCROLL = 0x115;
+        public const int SIF_TRACKPOS = 0x10;
+        public const int SIF_RANGE = 0x1;
+        public const int SIF_POS = 0x4;
+        public const int SIF_PAGE = 0x2;
+        public const int SIF_ALL = SIF_RANGE | SIF_PAGE | SIF_POS | SIF_TRACKPOS;
+
+        [StructLayout(LayoutKind.Sequential)]
+        public struct RECT
+        {
+            public int left;
+            public int top;
+            public int right;
+            public int bottom;
+
+            public RECT(Rectangle r)
+            {
+                left = r.Left;
+                top = r.Top;
+                right = r.Right;
+                bottom = r.Bottom;
+            }
+
+            public Rectangle ToRectangle()
+            {
+                return new Rectangle(left, top, right - left, bottom - top);
+            }
+        }
+
+        [StructLayout(LayoutKind.Sequential)]
+        public class SCROLLINFO
+        {
+            public int cbSize = Marshal.SizeOf(typeof(SCROLLINFO));
+            public int fMask;
+            public int nMin;
+            public int nMax;
+            public int nPage;
+            public int nPos;
+            public int nTrackPos;
+
+            public SCROLLINFO()
+            {
+            }
+
+            public SCROLLINFO(int mask, int min, int max, int page, int pos)
+            {
+                fMask = mask;
+                nMin = min;
+                nMax = max;
+                nPage = page;
+                nPos = pos;
+            }
+        }
+
+        [DllImport("user32.dll")]
+        public static extern int ScrollWindowEx(HandleRef hWnd, int dx, int dy, IntPtr prcScroll, ref RECT prcClip, IntPtr hrgnUpdate, ref RECT prcUpdate, uint flags);
+
+        [DllImport("user32.dll")]
+        [return: MarshalAs(UnmanagedType.Bool)]
+        public static extern bool GetScrollInfo(HandleRef hwnd, int fnBar, SCROLLINFO lpsi);
+
+        [DllImport("user32.dll")]
+        public static extern int SetScrollInfo(HandleRef hwnd, int fnBar, [In] SCROLLINFO lpsi, bool fRedraw);
+
+        [DllImport("user32.dll", CharSet = CharSet.Auto)]
+        public static extern UIntPtr SendMessage(IntPtr handle, int message, IntPtr wParam, IntPtr lParam);
+
+        [DllImport("user32.dll")]
+        public static extern IntPtr WindowFromPoint(Point pt);
+
+        public static class Util
+        {
+            private static int LOWORD(int n)
+            {
+                return n & 0xffff;
+            }
+
+            public static int LOWORD(IntPtr n)
+            {
+                return LOWORD(unchecked((int)(long)n));
+            }
+        }
+
+        [DllImport("gdi32.dll")]
+        [return: MarshalAs(UnmanagedType.Bool)]
+        public static extern bool DeleteObject([In] IntPtr hObject);
+
+        public const int LOGPIXELSX = 88;
+        public const int LOGPIXELSY = 89;
+
+        [DllImport("gdi32.dll")]
+        public static extern int GetDeviceCaps(IntPtr hdc, int nIndex);
+
+        [DllImport("gdi32.dll")]
+        public static extern bool Rectangle(IntPtr hdc, int nLeftRect, int nTopRect, int nRightRect, int nBottomRect);
+
+        [DllImport("gdi32.dll", SetLastError = true)]
+        public static extern IntPtr CreateCompatibleDC([In] IntPtr hdc);
+
+        [DllImport("user32.dll")]
+        public static extern IntPtr GetDC(IntPtr hWnd);
+
+        [DllImport("gdi32.dll")]
+        public static extern IntPtr CreateCompatibleBitmap([In] IntPtr hdc, int nWidth, int nHeight);
+
+        [DllImport("gdi32.dll")]
+        public static extern IntPtr SelectObject([In] IntPtr hdc, [In] IntPtr hgdiobj);
+
+        [DllImport("gdi32.dll")]
+        public static extern IntPtr CreateSolidBrush(int crColor);
+    }
+}