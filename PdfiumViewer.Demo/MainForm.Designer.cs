﻿using System;
using System.Collections.Generic;
using System.Text;

namespace PdfiumViewer.Demo
{
    partial class MainForm
    {
        /// <summary>
        /// Required designer variable.
        /// </summary>
        private System.ComponentModel.IContainer components = null;

        /// <summary>
        /// Clean up any resources being used.
        /// </summary>
        /// <param name="disposing">true if managed resources should be disposed; otherwise, false.</param>
        protected override void Dispose(bool disposing)
        {
            if (disposing && (components != null))
            {
                components.Dispose();
            }
            base.Dispose(disposing);
        }

        #region Windows Form Designer generated code

        /// <summary>
        /// Required method for Designer support - do not modify
        /// the contents of this method with the code editor.
        /// </summary>
        private void InitializeComponent()
        {
            System.ComponentModel.ComponentResourceManager resources = new System.ComponentModel.ComponentResourceManager(typeof(MainForm));
            this.menuStrip1 = new System.Windows.Forms.MenuStrip();
            this.fileToolStripMenuItem = new System.Windows.Forms.ToolStripMenuItem();
            this.openToolStripMenuItem = new System.Windows.Forms.ToolStripMenuItem();
            this.toolStripMenuItem1 = new System.Windows.Forms.ToolStripSeparator();
            this.printPreviewToolStripMenuItem = new System.Windows.Forms.ToolStripMenuItem();
            this.toolStripMenuItem3 = new System.Windows.Forms.ToolStripSeparator();
            this.exitToolStripMenuItem = new System.Windows.Forms.ToolStripMenuItem();
            this.toolsToolStripMenuItem = new System.Windows.Forms.ToolStripMenuItem();
            this.renderToBitmapsToolStripMenuItem = new System.Windows.Forms.ToolStripMenuItem();
            this.toolStripMenuItem2 = new System.Windows.Forms.ToolStripSeparator();
            this.cutMarginsWhenPrintingToolStripMenuItem = new System.Windows.Forms.ToolStripMenuItem();
            this.shrinkToMarginsWhenPrintingToolStripMenuItem = new System.Windows.Forms.ToolStripMenuItem();
            this.toolStripMenuItem4 = new System.Windows.Forms.ToolStripSeparator();
            this.deleteCurrentPageToolStripMenuItem = new System.Windows.Forms.ToolStripMenuItem();
            this.rotateCurrentPageToolStripMenuItem = new System.Windows.Forms.ToolStripMenuItem();
            this.rotate0ToolStripMenuItem = new System.Windows.Forms.ToolStripMenuItem();
            this.rotate90ToolStripMenuItem = new System.Windows.Forms.ToolStripMenuItem();
            this.rotate180ToolStripMenuItem = new System.Windows.Forms.ToolStripMenuItem();
            this.rotate270ToolStripMenuItem = new System.Windows.Forms.ToolStripMenuItem();
            this.toolStripMenuItem5 = new System.Windows.Forms.ToolStripSeparator();
            this.showRangeOfPagesToolStripMenuItem = new System.Windows.Forms.ToolStripMenuItem();
            this.toolStrip1 = new System.Windows.Forms.ToolStrip();
            this.toolStripLabel1 = new System.Windows.Forms.ToolStripLabel();
            this._page = new System.Windows.Forms.ToolStripTextBox();
            this.toolStripSeparator1 = new System.Windows.Forms.ToolStripSeparator();
            this.toolStripButton1 = new System.Windows.Forms.ToolStripButton();
            this.toolStripButton2 = new System.Windows.Forms.ToolStripButton();
            this.toolStripSeparator2 = new System.Windows.Forms.ToolStripSeparator();
            this.toolStripLabel2 = new System.Windows.Forms.ToolStripLabel();
            this._zoom = new System.Windows.Forms.ToolStripTextBox();
            this.toolStripSeparator7 = new System.Windows.Forms.ToolStripSeparator();
            this.toolStripLabel3 = new System.Windows.Forms.ToolStripLabel();
            this._search = new System.Windows.Forms.ToolStripTextBox();
            this.toolStripSeparator4 = new System.Windows.Forms.ToolStripSeparator();
            this.toolStripButton4 = new System.Windows.Forms.ToolStripButton();
            this.toolStripButton3 = new System.Windows.Forms.ToolStripButton();
            this.toolStripSeparator3 = new System.Windows.Forms.ToolStripSeparator();
            this._fitWidth = new System.Windows.Forms.ToolStripButton();
            this._fitHeight = new System.Windows.Forms.ToolStripButton();
            this._fitBest = new System.Windows.Forms.ToolStripButton();
            this.toolStripSeparator5 = new System.Windows.Forms.ToolStripSeparator();
            this._rotateLeft = new System.Windows.Forms.ToolStripButton();
            this._rotateRight = new System.Windows.Forms.ToolStripButton();
            this.toolStripSeparator6 = new System.Windows.Forms.ToolStripSeparator();
            this._showToolbar = new System.Windows.Forms.ToolStripButton();
            this._showBookmarks = new System.Windows.Forms.ToolStripButton();
            this.statusStrip1 = new System.Windows.Forms.StatusStrip();
            this.toolStripStatusLabel1 = new System.Windows.Forms.ToolStripStatusLabel();
            this._pageToolStripLabel = new System.Windows.Forms.ToolStripStatusLabel();
            this.toolStripStatusLabel2 = new System.Windows.Forms.ToolStripStatusLabel();
            this._coordinatesToolStripLabel = new System.Windows.Forms.ToolStripStatusLabel();
            this.pdfViewer1 = new PdfiumViewer.PdfViewer();
<<<<<<< HEAD
            this.toolStripMenuItem6 = new System.Windows.Forms.ToolStripSeparator();
            this.informationToolStripMenuItem = new System.Windows.Forms.ToolStripMenuItem();
=======
            this.toolStripSeparator7 = new System.Windows.Forms.ToolStripSeparator();
            this._getTextFromPage = new System.Windows.Forms.ToolStripButton();
>>>>>>> 6621dc3d
            this.menuStrip1.SuspendLayout();
            this.toolStrip1.SuspendLayout();
            this.statusStrip1.SuspendLayout();
            this.SuspendLayout();
            // 
            // menuStrip1
            // 
            this.menuStrip1.Items.AddRange(new System.Windows.Forms.ToolStripItem[] {
            this.fileToolStripMenuItem,
            this.toolsToolStripMenuItem});
            this.menuStrip1.Location = new System.Drawing.Point(0, 0);
            this.menuStrip1.Name = "menuStrip1";
            this.menuStrip1.Size = new System.Drawing.Size(1128, 24);
            this.menuStrip1.TabIndex = 1;
            this.menuStrip1.Text = "menuStrip1";
            // 
            // fileToolStripMenuItem
            // 
            this.fileToolStripMenuItem.DropDownItems.AddRange(new System.Windows.Forms.ToolStripItem[] {
            this.openToolStripMenuItem,
            this.toolStripMenuItem1,
            this.printPreviewToolStripMenuItem,
            this.toolStripMenuItem3,
            this.exitToolStripMenuItem});
            this.fileToolStripMenuItem.Name = "fileToolStripMenuItem";
            this.fileToolStripMenuItem.Size = new System.Drawing.Size(35, 20);
            this.fileToolStripMenuItem.Text = "&File";
            // 
            // openToolStripMenuItem
            // 
            this.openToolStripMenuItem.Name = "openToolStripMenuItem";
            this.openToolStripMenuItem.ShortcutKeys = ((System.Windows.Forms.Keys)((System.Windows.Forms.Keys.Control | System.Windows.Forms.Keys.O)));
            this.openToolStripMenuItem.Size = new System.Drawing.Size(140, 22);
            this.openToolStripMenuItem.Text = "&Open";
            this.openToolStripMenuItem.Click += new System.EventHandler(this.openToolStripMenuItem_Click);
            // 
            // toolStripMenuItem1
            // 
            this.toolStripMenuItem1.Name = "toolStripMenuItem1";
            this.toolStripMenuItem1.Size = new System.Drawing.Size(137, 6);
            // 
            // printPreviewToolStripMenuItem
            // 
            this.printPreviewToolStripMenuItem.Name = "printPreviewToolStripMenuItem";
            this.printPreviewToolStripMenuItem.Size = new System.Drawing.Size(140, 22);
            this.printPreviewToolStripMenuItem.Text = "Print Preview";
            this.printPreviewToolStripMenuItem.Click += new System.EventHandler(this.printPreviewToolStripMenuItem_Click);
            // 
            // toolStripMenuItem3
            // 
            this.toolStripMenuItem3.Name = "toolStripMenuItem3";
            this.toolStripMenuItem3.Size = new System.Drawing.Size(137, 6);
            // 
            // exitToolStripMenuItem
            // 
            this.exitToolStripMenuItem.Name = "exitToolStripMenuItem";
            this.exitToolStripMenuItem.ShortcutKeys = ((System.Windows.Forms.Keys)((System.Windows.Forms.Keys.Alt | System.Windows.Forms.Keys.F4)));
            this.exitToolStripMenuItem.Size = new System.Drawing.Size(140, 22);
            this.exitToolStripMenuItem.Text = "E&xit";
            this.exitToolStripMenuItem.Click += new System.EventHandler(this.exitToolStripMenuItem_Click);
            // 
            // toolsToolStripMenuItem
            // 
            this.toolsToolStripMenuItem.DropDownItems.AddRange(new System.Windows.Forms.ToolStripItem[] {
            this.renderToBitmapsToolStripMenuItem,
            this.toolStripMenuItem2,
            this.cutMarginsWhenPrintingToolStripMenuItem,
            this.shrinkToMarginsWhenPrintingToolStripMenuItem,
            this.toolStripMenuItem4,
            this.deleteCurrentPageToolStripMenuItem,
            this.rotateCurrentPageToolStripMenuItem,
            this.toolStripMenuItem5,
            this.showRangeOfPagesToolStripMenuItem,
            this.toolStripMenuItem6,
            this.informationToolStripMenuItem});
            this.toolsToolStripMenuItem.Name = "toolsToolStripMenuItem";
            this.toolsToolStripMenuItem.Size = new System.Drawing.Size(44, 20);
            this.toolsToolStripMenuItem.Text = "&Tools";
            // 
            // renderToBitmapsToolStripMenuItem
            // 
            this.renderToBitmapsToolStripMenuItem.Name = "renderToBitmapsToolStripMenuItem";
            this.renderToBitmapsToolStripMenuItem.Size = new System.Drawing.Size(224, 22);
            this.renderToBitmapsToolStripMenuItem.Text = "&Render to Bitmaps";
            this.renderToBitmapsToolStripMenuItem.Click += new System.EventHandler(this.renderToBitmapsToolStripMenuItem_Click);
            // 
            // toolStripMenuItem2
            // 
            this.toolStripMenuItem2.Name = "toolStripMenuItem2";
            this.toolStripMenuItem2.Size = new System.Drawing.Size(221, 6);
            // 
            // cutMarginsWhenPrintingToolStripMenuItem
            // 
            this.cutMarginsWhenPrintingToolStripMenuItem.Name = "cutMarginsWhenPrintingToolStripMenuItem";
            this.cutMarginsWhenPrintingToolStripMenuItem.Size = new System.Drawing.Size(224, 22);
            this.cutMarginsWhenPrintingToolStripMenuItem.Text = "Cut margins when printing";
            this.cutMarginsWhenPrintingToolStripMenuItem.Click += new System.EventHandler(this.cutMarginsWhenPrintingToolStripMenuItem_Click);
            // 
            // shrinkToMarginsWhenPrintingToolStripMenuItem
            // 
            this.shrinkToMarginsWhenPrintingToolStripMenuItem.Name = "shrinkToMarginsWhenPrintingToolStripMenuItem";
            this.shrinkToMarginsWhenPrintingToolStripMenuItem.Size = new System.Drawing.Size(224, 22);
            this.shrinkToMarginsWhenPrintingToolStripMenuItem.Text = "Shrink to margins when printing";
            this.shrinkToMarginsWhenPrintingToolStripMenuItem.Click += new System.EventHandler(this.shrinkToMarginsWhenPrintingToolStripMenuItem_Click);
            // 
            // toolStripMenuItem4
            // 
            this.toolStripMenuItem4.Name = "toolStripMenuItem4";
            this.toolStripMenuItem4.Size = new System.Drawing.Size(221, 6);
            // 
            // deleteCurrentPageToolStripMenuItem
            // 
            this.deleteCurrentPageToolStripMenuItem.Name = "deleteCurrentPageToolStripMenuItem";
            this.deleteCurrentPageToolStripMenuItem.Size = new System.Drawing.Size(224, 22);
            this.deleteCurrentPageToolStripMenuItem.Text = "Delete Current Page";
            this.deleteCurrentPageToolStripMenuItem.Click += new System.EventHandler(this.deleteCurrentPageToolStripMenuItem_Click);
            // 
            // rotateCurrentPageToolStripMenuItem
            // 
            this.rotateCurrentPageToolStripMenuItem.DropDownItems.AddRange(new System.Windows.Forms.ToolStripItem[] {
            this.rotate0ToolStripMenuItem,
            this.rotate90ToolStripMenuItem,
            this.rotate180ToolStripMenuItem,
            this.rotate270ToolStripMenuItem});
            this.rotateCurrentPageToolStripMenuItem.Name = "rotateCurrentPageToolStripMenuItem";
            this.rotateCurrentPageToolStripMenuItem.Size = new System.Drawing.Size(224, 22);
            this.rotateCurrentPageToolStripMenuItem.Text = "Rotate Current Page";
            // 
            // rotate0ToolStripMenuItem
            // 
            this.rotate0ToolStripMenuItem.Name = "rotate0ToolStripMenuItem";
<<<<<<< HEAD
            this.rotate0ToolStripMenuItem.Size = new System.Drawing.Size(134, 22);
=======
            this.rotate0ToolStripMenuItem.Size = new System.Drawing.Size(133, 22);
>>>>>>> 6621dc3d
            this.rotate0ToolStripMenuItem.Text = "Rotate 0°";
            this.rotate0ToolStripMenuItem.Click += new System.EventHandler(this.rotate0ToolStripMenuItem_Click);
            // 
            // rotate90ToolStripMenuItem
            // 
            this.rotate90ToolStripMenuItem.Name = "rotate90ToolStripMenuItem";
<<<<<<< HEAD
            this.rotate90ToolStripMenuItem.Size = new System.Drawing.Size(134, 22);
=======
            this.rotate90ToolStripMenuItem.Size = new System.Drawing.Size(133, 22);
>>>>>>> 6621dc3d
            this.rotate90ToolStripMenuItem.Text = "Rotate 90°";
            this.rotate90ToolStripMenuItem.Click += new System.EventHandler(this.rotate90ToolStripMenuItem_Click);
            // 
            // rotate180ToolStripMenuItem
            // 
            this.rotate180ToolStripMenuItem.Name = "rotate180ToolStripMenuItem";
<<<<<<< HEAD
            this.rotate180ToolStripMenuItem.Size = new System.Drawing.Size(134, 22);
=======
            this.rotate180ToolStripMenuItem.Size = new System.Drawing.Size(133, 22);
>>>>>>> 6621dc3d
            this.rotate180ToolStripMenuItem.Text = "Rotate 180°";
            this.rotate180ToolStripMenuItem.Click += new System.EventHandler(this.rotate180ToolStripMenuItem_Click);
            // 
            // rotate270ToolStripMenuItem
            // 
            this.rotate270ToolStripMenuItem.Name = "rotate270ToolStripMenuItem";
<<<<<<< HEAD
            this.rotate270ToolStripMenuItem.Size = new System.Drawing.Size(134, 22);
=======
            this.rotate270ToolStripMenuItem.Size = new System.Drawing.Size(133, 22);
>>>>>>> 6621dc3d
            this.rotate270ToolStripMenuItem.Text = "Rotate 270°";
            this.rotate270ToolStripMenuItem.Click += new System.EventHandler(this.rotate270ToolStripMenuItem_Click);
            // 
            // toolStripMenuItem5
            // 
            this.toolStripMenuItem5.Name = "toolStripMenuItem5";
            this.toolStripMenuItem5.Size = new System.Drawing.Size(241, 6);
            // 
            // showRangeOfPagesToolStripMenuItem
            // 
            this.showRangeOfPagesToolStripMenuItem.Name = "showRangeOfPagesToolStripMenuItem";
            this.showRangeOfPagesToolStripMenuItem.Size = new System.Drawing.Size(244, 22);
            this.showRangeOfPagesToolStripMenuItem.Text = "Show range of pages";
            this.showRangeOfPagesToolStripMenuItem.Click += new System.EventHandler(this.showRangeOfPagesToolStripMenuItem_Click);
            // 
            // toolStrip1
            // 
            this.toolStrip1.Items.AddRange(new System.Windows.Forms.ToolStripItem[] {
            this.toolStripLabel1,
            this._page,
            this.toolStripSeparator1,
            this.toolStripButton1,
            this.toolStripButton2,
            this.toolStripSeparator2,
            this.toolStripLabel2,
            this._zoom,
            this.toolStripSeparator7,
            this.toolStripLabel3,
            this._search,
            this.toolStripSeparator4,
            this.toolStripButton4,
            this.toolStripButton3,
            this.toolStripSeparator3,
            this._fitWidth,
            this._fitHeight,
            this._fitBest,
            this.toolStripSeparator5,
            this._rotateLeft,
            this._rotateRight,
            this.toolStripSeparator6,
            this._showToolbar,
            this._showBookmarks,
            this.toolStripSeparator7,
            this._getTextFromPage});
            this.toolStrip1.Location = new System.Drawing.Point(0, 24);
            this.toolStrip1.Name = "toolStrip1";
            this.toolStrip1.Size = new System.Drawing.Size(1128, 25);
            this.toolStrip1.TabIndex = 2;
            this.toolStrip1.Text = "toolStrip1";
            // 
            // toolStripLabel1
            // 
            this.toolStripLabel1.Name = "toolStripLabel1";
            this.toolStripLabel1.Size = new System.Drawing.Size(35, 22);
            this.toolStripLabel1.Text = "Page:";
            // 
            // _page
            // 
            this._page.Name = "_page";
            this._page.Size = new System.Drawing.Size(100, 25);
            this._page.KeyDown += new System.Windows.Forms.KeyEventHandler(this._page_KeyDown);
            // 
            // toolStripSeparator1
            // 
            this.toolStripSeparator1.Name = "toolStripSeparator1";
            this.toolStripSeparator1.Size = new System.Drawing.Size(6, 25);
            // 
            // toolStripButton1
            // 
            this.toolStripButton1.DisplayStyle = System.Windows.Forms.ToolStripItemDisplayStyle.Text;
            this.toolStripButton1.Image = ((System.Drawing.Image)(resources.GetObject("toolStripButton1.Image")));
            this.toolStripButton1.ImageTransparentColor = System.Drawing.Color.Magenta;
            this.toolStripButton1.Name = "toolStripButton1";
            this.toolStripButton1.Size = new System.Drawing.Size(23, 22);
            this.toolStripButton1.Text = "<";
            this.toolStripButton1.Click += new System.EventHandler(this.toolStripButton1_Click_1);
            // 
            // toolStripButton2
            // 
            this.toolStripButton2.DisplayStyle = System.Windows.Forms.ToolStripItemDisplayStyle.Text;
            this.toolStripButton2.Image = ((System.Drawing.Image)(resources.GetObject("toolStripButton2.Image")));
            this.toolStripButton2.ImageTransparentColor = System.Drawing.Color.Magenta;
            this.toolStripButton2.Name = "toolStripButton2";
            this.toolStripButton2.Size = new System.Drawing.Size(23, 22);
            this.toolStripButton2.Text = ">";
            this.toolStripButton2.Click += new System.EventHandler(this.toolStripButton2_Click);
            // 
            // toolStripSeparator2
            // 
            this.toolStripSeparator2.Name = "toolStripSeparator2";
            this.toolStripSeparator2.Size = new System.Drawing.Size(6, 25);
            // 
            // toolStripLabel2
            // 
            this.toolStripLabel2.Name = "toolStripLabel2";
            this.toolStripLabel2.Size = new System.Drawing.Size(37, 22);
            this.toolStripLabel2.Text = "Zoom:";
            // 
            // _zoom
            // 
            this._zoom.Name = "_zoom";
            this._zoom.Size = new System.Drawing.Size(100, 25);
            this._zoom.KeyDown += new System.Windows.Forms.KeyEventHandler(this._zoom_KeyDown);
            // 
            // toolStripSeparator7
            // 
            this.toolStripSeparator7.Name = "toolStripSeparator7";
            this.toolStripSeparator7.Size = new System.Drawing.Size(6, 25);
            // 
            // toolStripLabel3
            // 
            this.toolStripLabel3.Name = "toolStripLabel3";
            this.toolStripLabel3.Size = new System.Drawing.Size(45, 22);
            this.toolStripLabel3.Text = "Search:";
            // 
            // _search
            // 
            this._search.Name = "_search";
            this._search.Size = new System.Drawing.Size(100, 25);
            this._search.KeyDown += new System.Windows.Forms.KeyEventHandler(this._search_KeyDown);
            // 
            // toolStripSeparator4
            // 
            this.toolStripSeparator4.Name = "toolStripSeparator4";
            this.toolStripSeparator4.Size = new System.Drawing.Size(6, 25);
            // 
            // toolStripButton4
            // 
            this.toolStripButton4.DisplayStyle = System.Windows.Forms.ToolStripItemDisplayStyle.Text;
            this.toolStripButton4.Image = ((System.Drawing.Image)(resources.GetObject("toolStripButton4.Image")));
            this.toolStripButton4.ImageTransparentColor = System.Drawing.Color.Magenta;
            this.toolStripButton4.Name = "toolStripButton4";
            this.toolStripButton4.Size = new System.Drawing.Size(23, 22);
            this.toolStripButton4.Text = "+";
            this.toolStripButton4.Click += new System.EventHandler(this.toolStripButton4_Click);
            // 
            // toolStripButton3
            // 
            this.toolStripButton3.DisplayStyle = System.Windows.Forms.ToolStripItemDisplayStyle.Text;
            this.toolStripButton3.Image = ((System.Drawing.Image)(resources.GetObject("toolStripButton3.Image")));
            this.toolStripButton3.ImageTransparentColor = System.Drawing.Color.Magenta;
            this.toolStripButton3.Name = "toolStripButton3";
            this.toolStripButton3.Size = new System.Drawing.Size(23, 22);
            this.toolStripButton3.Text = "-";
            this.toolStripButton3.Click += new System.EventHandler(this.toolStripButton3_Click);
            // 
            // toolStripSeparator3
            // 
            this.toolStripSeparator3.Name = "toolStripSeparator3";
            this.toolStripSeparator3.Size = new System.Drawing.Size(6, 25);
            // 
            // _fitWidth
            // 
            this._fitWidth.DisplayStyle = System.Windows.Forms.ToolStripItemDisplayStyle.Text;
            this._fitWidth.Image = ((System.Drawing.Image)(resources.GetObject("_fitWidth.Image")));
            this._fitWidth.ImageTransparentColor = System.Drawing.Color.Magenta;
            this._fitWidth.Name = "_fitWidth";
            this._fitWidth.Size = new System.Drawing.Size(54, 22);
            this._fitWidth.Text = "Fit Width";
            this._fitWidth.Click += new System.EventHandler(this._fitWidth_Click);
            // 
            // _fitHeight
            // 
            this._fitHeight.DisplayStyle = System.Windows.Forms.ToolStripItemDisplayStyle.Text;
            this._fitHeight.Image = ((System.Drawing.Image)(resources.GetObject("_fitHeight.Image")));
            this._fitHeight.ImageTransparentColor = System.Drawing.Color.Magenta;
            this._fitHeight.Name = "_fitHeight";
            this._fitHeight.Size = new System.Drawing.Size(57, 22);
            this._fitHeight.Text = "Fit Height";
            this._fitHeight.Click += new System.EventHandler(this._fitHeight_Click);
            // 
            // _fitBest
            // 
            this._fitBest.DisplayStyle = System.Windows.Forms.ToolStripItemDisplayStyle.Text;
            this._fitBest.Image = ((System.Drawing.Image)(resources.GetObject("_fitBest.Image")));
            this._fitBest.ImageTransparentColor = System.Drawing.Color.Magenta;
            this._fitBest.Name = "_fitBest";
            this._fitBest.Size = new System.Drawing.Size(47, 22);
            this._fitBest.Text = "Fit Best";
            this._fitBest.Click += new System.EventHandler(this._fitBest_Click);
            // 
            // toolStripSeparator5
            // 
            this.toolStripSeparator5.Name = "toolStripSeparator5";
            this.toolStripSeparator5.Size = new System.Drawing.Size(6, 25);
            // 
            // _rotateLeft
            // 
            this._rotateLeft.DisplayStyle = System.Windows.Forms.ToolStripItemDisplayStyle.Text;
            this._rotateLeft.Image = ((System.Drawing.Image)(resources.GetObject("_rotateLeft.Image")));
            this._rotateLeft.ImageTransparentColor = System.Drawing.Color.Magenta;
            this._rotateLeft.Name = "_rotateLeft";
            this._rotateLeft.Size = new System.Drawing.Size(66, 22);
            this._rotateLeft.Text = "Rotate Left";
            this._rotateLeft.Click += new System.EventHandler(this._rotateLeft_Click);
            // 
            // _rotateRight
            // 
            this._rotateRight.DisplayStyle = System.Windows.Forms.ToolStripItemDisplayStyle.Text;
            this._rotateRight.Image = ((System.Drawing.Image)(resources.GetObject("_rotateRight.Image")));
            this._rotateRight.ImageTransparentColor = System.Drawing.Color.Magenta;
            this._rotateRight.Name = "_rotateRight";
            this._rotateRight.Size = new System.Drawing.Size(72, 22);
            this._rotateRight.Text = "Rotate Right";
            this._rotateRight.Click += new System.EventHandler(this._rotateRight_Click);
            // 
            // toolStripSeparator6
            // 
            this.toolStripSeparator6.Name = "toolStripSeparator6";
            this.toolStripSeparator6.Size = new System.Drawing.Size(6, 25);
            // 
            // _showToolbar
            // 
            this._showToolbar.CheckOnClick = true;
            this._showToolbar.DisplayStyle = System.Windows.Forms.ToolStripItemDisplayStyle.Text;
            this._showToolbar.Image = ((System.Drawing.Image)(resources.GetObject("_showToolbar.Image")));
            this._showToolbar.ImageTransparentColor = System.Drawing.Color.Magenta;
            this._showToolbar.Name = "_showToolbar";
            this._showToolbar.Size = new System.Drawing.Size(76, 22);
            this._showToolbar.Text = "Show Toolbar";
            this._showToolbar.Click += new System.EventHandler(this._hideToolbar_Click);
            // 
            // _showBookmarks
            // 
            this._showBookmarks.CheckOnClick = true;
            this._showBookmarks.DisplayStyle = System.Windows.Forms.ToolStripItemDisplayStyle.Text;
            this._showBookmarks.Image = ((System.Drawing.Image)(resources.GetObject("_showBookmarks.Image")));
            this._showBookmarks.ImageTransparentColor = System.Drawing.Color.Magenta;
            this._showBookmarks.Name = "_showBookmarks";
            this._showBookmarks.Size = new System.Drawing.Size(91, 22);
            this._showBookmarks.Text = "Show Bookmarks";
            this._showBookmarks.Click += new System.EventHandler(this._hideBookmarks_Click);
            // 
            // statusStrip1
            // 
            this.statusStrip1.Items.AddRange(new System.Windows.Forms.ToolStripItem[] {
            this.toolStripStatusLabel1,
            this._pageToolStripLabel,
            this.toolStripStatusLabel2,
            this._coordinatesToolStripLabel});
            this.statusStrip1.Location = new System.Drawing.Point(0, 573);
            this.statusStrip1.Name = "statusStrip1";
            this.statusStrip1.Size = new System.Drawing.Size(1128, 22);
            this.statusStrip1.TabIndex = 3;
            this.statusStrip1.Text = "statusStrip1";
            // 
            // toolStripStatusLabel1
            // 
            this.toolStripStatusLabel1.Name = "toolStripStatusLabel1";
            this.toolStripStatusLabel1.Size = new System.Drawing.Size(36, 17);
            this.toolStripStatusLabel1.Text = "Page:";
            // 
            // _pageToolStripLabel
            // 
            this._pageToolStripLabel.Name = "_pageToolStripLabel";
            this._pageToolStripLabel.Size = new System.Drawing.Size(41, 17);
            this._pageToolStripLabel.Text = "(page)";
            // 
            // toolStripStatusLabel2
            // 
            this.toolStripStatusLabel2.Name = "toolStripStatusLabel2";
            this.toolStripStatusLabel2.Size = new System.Drawing.Size(74, 17);
            this.toolStripStatusLabel2.Text = "Coordinates:";
            // 
            // _coordinatesToolStripLabel
            // 
            this._coordinatesToolStripLabel.Name = "_coordinatesToolStripLabel";
            this._coordinatesToolStripLabel.Size = new System.Drawing.Size(77, 17);
            this._coordinatesToolStripLabel.Text = "(coordinates)";
            // 
            // pdfViewer1
            // 
            this.pdfViewer1.Dock = System.Windows.Forms.DockStyle.Fill;
            this.pdfViewer1.Location = new System.Drawing.Point(0, 49);
            this.pdfViewer1.Name = "pdfViewer1";
            this.pdfViewer1.Size = new System.Drawing.Size(1128, 524);
            this.pdfViewer1.TabIndex = 0;
            // 
<<<<<<< HEAD
            // toolStripMenuItem6
            // 
            this.toolStripMenuItem6.Name = "toolStripMenuItem6";
            this.toolStripMenuItem6.Size = new System.Drawing.Size(241, 6);
            // 
            // informationToolStripMenuItem
            // 
            this.informationToolStripMenuItem.Name = "informationToolStripMenuItem";
            this.informationToolStripMenuItem.Size = new System.Drawing.Size(244, 22);
            this.informationToolStripMenuItem.Text = "Information";
            this.informationToolStripMenuItem.Click += new System.EventHandler(this.informationToolStripMenuItem_Click);
=======
            // toolStripSeparator7
            // 
            this.toolStripSeparator7.Name = "toolStripSeparator7";
            this.toolStripSeparator7.Size = new System.Drawing.Size(6, 25);
            // 
            // _getTextFromPage
            // 
            this._getTextFromPage.DisplayStyle = System.Windows.Forms.ToolStripItemDisplayStyle.Text;
            this._getTextFromPage.Image = ((System.Drawing.Image)(resources.GetObject("_getTextFromPage.Image")));
            this._getTextFromPage.ImageTransparentColor = System.Drawing.Color.Magenta;
            this._getTextFromPage.Name = "_getTextFromPage";
            this._getTextFromPage.Size = new System.Drawing.Size(53, 22);
            this._getTextFromPage.Text = "Get Text";
            this._getTextFromPage.ToolTipText = "Get Text From Current Page";
            this._getTextFromPage.Click += new System.EventHandler(this._getTextFromPage_Click);
>>>>>>> 6621dc3d
            // 
            // MainForm
            // 
            this.AutoScaleDimensions = new System.Drawing.SizeF(6F, 13F);
            this.AutoScaleMode = System.Windows.Forms.AutoScaleMode.Font;
            this.ClientSize = new System.Drawing.Size(1128, 595);
            this.Controls.Add(this.pdfViewer1);
            this.Controls.Add(this.statusStrip1);
            this.Controls.Add(this.toolStrip1);
            this.Controls.Add(this.menuStrip1);
            this.MainMenuStrip = this.menuStrip1;
            this.Name = "MainForm";
            this.Text = "Form1";
            this.Shown += new System.EventHandler(this.MainForm_Shown);
            this.menuStrip1.ResumeLayout(false);
            this.menuStrip1.PerformLayout();
            this.toolStrip1.ResumeLayout(false);
            this.toolStrip1.PerformLayout();
            this.statusStrip1.ResumeLayout(false);
            this.statusStrip1.PerformLayout();
            this.ResumeLayout(false);
            this.PerformLayout();

        }

        #endregion

        private global::PdfiumViewer.PdfViewer pdfViewer1;
        private System.Windows.Forms.MenuStrip menuStrip1;
        private System.Windows.Forms.ToolStripMenuItem fileToolStripMenuItem;
        private System.Windows.Forms.ToolStripMenuItem openToolStripMenuItem;
        private System.Windows.Forms.ToolStripSeparator toolStripMenuItem1;
        private System.Windows.Forms.ToolStripMenuItem exitToolStripMenuItem;
        private System.Windows.Forms.ToolStripMenuItem toolsToolStripMenuItem;
        private System.Windows.Forms.ToolStripMenuItem renderToBitmapsToolStripMenuItem;
        private System.Windows.Forms.ToolStrip toolStrip1;
        private System.Windows.Forms.ToolStripLabel toolStripLabel1;
        private System.Windows.Forms.ToolStripTextBox _page;
        private System.Windows.Forms.ToolStripSeparator toolStripSeparator1;
        private System.Windows.Forms.ToolStripButton toolStripButton1;
        private System.Windows.Forms.ToolStripButton toolStripButton2;
        private System.Windows.Forms.ToolStripSeparator toolStripMenuItem2;
        private System.Windows.Forms.ToolStripMenuItem cutMarginsWhenPrintingToolStripMenuItem;
        private System.Windows.Forms.ToolStripMenuItem shrinkToMarginsWhenPrintingToolStripMenuItem;
        private System.Windows.Forms.ToolStripMenuItem printPreviewToolStripMenuItem;
        private System.Windows.Forms.ToolStripSeparator toolStripMenuItem3;
        private System.Windows.Forms.ToolStripSeparator toolStripSeparator2;
        private System.Windows.Forms.ToolStripButton _fitWidth;
        private System.Windows.Forms.ToolStripButton _fitHeight;
        private System.Windows.Forms.ToolStripLabel toolStripLabel2;
        private System.Windows.Forms.ToolStripTextBox _zoom;
        private System.Windows.Forms.ToolStripSeparator toolStripSeparator4;
        private System.Windows.Forms.ToolStripButton toolStripButton4;
        private System.Windows.Forms.ToolStripButton toolStripButton3;
        private System.Windows.Forms.ToolStripSeparator toolStripSeparator3;
        private System.Windows.Forms.ToolStripSeparator toolStripSeparator5;
        private System.Windows.Forms.ToolStripButton _rotateLeft;
        private System.Windows.Forms.ToolStripButton _rotateRight;
        private System.Windows.Forms.ToolStripButton _fitBest;
        private System.Windows.Forms.ToolStripSeparator toolStripSeparator6;
        private System.Windows.Forms.ToolStripButton _showToolbar;
        private System.Windows.Forms.ToolStripButton _showBookmarks;
        private System.Windows.Forms.ToolStripSeparator toolStripMenuItem4;
        private System.Windows.Forms.ToolStripMenuItem deleteCurrentPageToolStripMenuItem;
        private System.Windows.Forms.ToolStripMenuItem rotateCurrentPageToolStripMenuItem;
        private System.Windows.Forms.ToolStripMenuItem rotate0ToolStripMenuItem;
        private System.Windows.Forms.ToolStripMenuItem rotate90ToolStripMenuItem;
        private System.Windows.Forms.ToolStripMenuItem rotate180ToolStripMenuItem;
        private System.Windows.Forms.ToolStripMenuItem rotate270ToolStripMenuItem;
        private System.Windows.Forms.ToolStripSeparator toolStripSeparator7;
<<<<<<< HEAD
        private System.Windows.Forms.ToolStripLabel toolStripLabel3;
        private System.Windows.Forms.ToolStripTextBox _search;
        private System.Windows.Forms.StatusStrip statusStrip1;
        private System.Windows.Forms.ToolStripStatusLabel toolStripStatusLabel1;
        private System.Windows.Forms.ToolStripStatusLabel _pageToolStripLabel;
        private System.Windows.Forms.ToolStripStatusLabel toolStripStatusLabel2;
        private System.Windows.Forms.ToolStripStatusLabel _coordinatesToolStripLabel;
        private System.Windows.Forms.ToolStripSeparator toolStripMenuItem5;
        private System.Windows.Forms.ToolStripMenuItem showRangeOfPagesToolStripMenuItem;
        private System.Windows.Forms.ToolStripSeparator toolStripMenuItem6;
        private System.Windows.Forms.ToolStripMenuItem informationToolStripMenuItem;
=======
        private System.Windows.Forms.ToolStripButton _getTextFromPage;
>>>>>>> 6621dc3d
    }
}

<|MERGE_RESOLUTION|>--- conflicted
+++ resolved
@@ -1,658 +1,627 @@
-﻿using System;
-using System.Collections.Generic;
-using System.Text;
-
-namespace PdfiumViewer.Demo
-{
-    partial class MainForm
-    {
-        /// <summary>
-        /// Required designer variable.
-        /// </summary>
-        private System.ComponentModel.IContainer components = null;
-
-        /// <summary>
-        /// Clean up any resources being used.
-        /// </summary>
-        /// <param name="disposing">true if managed resources should be disposed; otherwise, false.</param>
-        protected override void Dispose(bool disposing)
-        {
-            if (disposing && (components != null))
-            {
-                components.Dispose();
-            }
-            base.Dispose(disposing);
-        }
-
-        #region Windows Form Designer generated code
-
-        /// <summary>
-        /// Required method for Designer support - do not modify
-        /// the contents of this method with the code editor.
-        /// </summary>
-        private void InitializeComponent()
-        {
-            System.ComponentModel.ComponentResourceManager resources = new System.ComponentModel.ComponentResourceManager(typeof(MainForm));
-            this.menuStrip1 = new System.Windows.Forms.MenuStrip();
-            this.fileToolStripMenuItem = new System.Windows.Forms.ToolStripMenuItem();
-            this.openToolStripMenuItem = new System.Windows.Forms.ToolStripMenuItem();
-            this.toolStripMenuItem1 = new System.Windows.Forms.ToolStripSeparator();
-            this.printPreviewToolStripMenuItem = new System.Windows.Forms.ToolStripMenuItem();
-            this.toolStripMenuItem3 = new System.Windows.Forms.ToolStripSeparator();
-            this.exitToolStripMenuItem = new System.Windows.Forms.ToolStripMenuItem();
-            this.toolsToolStripMenuItem = new System.Windows.Forms.ToolStripMenuItem();
-            this.renderToBitmapsToolStripMenuItem = new System.Windows.Forms.ToolStripMenuItem();
-            this.toolStripMenuItem2 = new System.Windows.Forms.ToolStripSeparator();
-            this.cutMarginsWhenPrintingToolStripMenuItem = new System.Windows.Forms.ToolStripMenuItem();
-            this.shrinkToMarginsWhenPrintingToolStripMenuItem = new System.Windows.Forms.ToolStripMenuItem();
-            this.toolStripMenuItem4 = new System.Windows.Forms.ToolStripSeparator();
-            this.deleteCurrentPageToolStripMenuItem = new System.Windows.Forms.ToolStripMenuItem();
-            this.rotateCurrentPageToolStripMenuItem = new System.Windows.Forms.ToolStripMenuItem();
-            this.rotate0ToolStripMenuItem = new System.Windows.Forms.ToolStripMenuItem();
-            this.rotate90ToolStripMenuItem = new System.Windows.Forms.ToolStripMenuItem();
-            this.rotate180ToolStripMenuItem = new System.Windows.Forms.ToolStripMenuItem();
-            this.rotate270ToolStripMenuItem = new System.Windows.Forms.ToolStripMenuItem();
-            this.toolStripMenuItem5 = new System.Windows.Forms.ToolStripSeparator();
-            this.showRangeOfPagesToolStripMenuItem = new System.Windows.Forms.ToolStripMenuItem();
-            this.toolStrip1 = new System.Windows.Forms.ToolStrip();
-            this.toolStripLabel1 = new System.Windows.Forms.ToolStripLabel();
-            this._page = new System.Windows.Forms.ToolStripTextBox();
-            this.toolStripSeparator1 = new System.Windows.Forms.ToolStripSeparator();
-            this.toolStripButton1 = new System.Windows.Forms.ToolStripButton();
-            this.toolStripButton2 = new System.Windows.Forms.ToolStripButton();
-            this.toolStripSeparator2 = new System.Windows.Forms.ToolStripSeparator();
-            this.toolStripLabel2 = new System.Windows.Forms.ToolStripLabel();
-            this._zoom = new System.Windows.Forms.ToolStripTextBox();
-            this.toolStripSeparator7 = new System.Windows.Forms.ToolStripSeparator();
-            this.toolStripLabel3 = new System.Windows.Forms.ToolStripLabel();
-            this._search = new System.Windows.Forms.ToolStripTextBox();
-            this.toolStripSeparator4 = new System.Windows.Forms.ToolStripSeparator();
-            this.toolStripButton4 = new System.Windows.Forms.ToolStripButton();
-            this.toolStripButton3 = new System.Windows.Forms.ToolStripButton();
-            this.toolStripSeparator3 = new System.Windows.Forms.ToolStripSeparator();
-            this._fitWidth = new System.Windows.Forms.ToolStripButton();
-            this._fitHeight = new System.Windows.Forms.ToolStripButton();
-            this._fitBest = new System.Windows.Forms.ToolStripButton();
-            this.toolStripSeparator5 = new System.Windows.Forms.ToolStripSeparator();
-            this._rotateLeft = new System.Windows.Forms.ToolStripButton();
-            this._rotateRight = new System.Windows.Forms.ToolStripButton();
-            this.toolStripSeparator6 = new System.Windows.Forms.ToolStripSeparator();
-            this._showToolbar = new System.Windows.Forms.ToolStripButton();
-            this._showBookmarks = new System.Windows.Forms.ToolStripButton();
-            this.statusStrip1 = new System.Windows.Forms.StatusStrip();
-            this.toolStripStatusLabel1 = new System.Windows.Forms.ToolStripStatusLabel();
-            this._pageToolStripLabel = new System.Windows.Forms.ToolStripStatusLabel();
-            this.toolStripStatusLabel2 = new System.Windows.Forms.ToolStripStatusLabel();
-            this._coordinatesToolStripLabel = new System.Windows.Forms.ToolStripStatusLabel();
-            this.pdfViewer1 = new PdfiumViewer.PdfViewer();
-<<<<<<< HEAD
-            this.toolStripMenuItem6 = new System.Windows.Forms.ToolStripSeparator();
-            this.informationToolStripMenuItem = new System.Windows.Forms.ToolStripMenuItem();
-=======
-            this.toolStripSeparator7 = new System.Windows.Forms.ToolStripSeparator();
-            this._getTextFromPage = new System.Windows.Forms.ToolStripButton();
->>>>>>> 6621dc3d
-            this.menuStrip1.SuspendLayout();
-            this.toolStrip1.SuspendLayout();
-            this.statusStrip1.SuspendLayout();
-            this.SuspendLayout();
-            // 
-            // menuStrip1
-            // 
-            this.menuStrip1.Items.AddRange(new System.Windows.Forms.ToolStripItem[] {
-            this.fileToolStripMenuItem,
-            this.toolsToolStripMenuItem});
-            this.menuStrip1.Location = new System.Drawing.Point(0, 0);
-            this.menuStrip1.Name = "menuStrip1";
-            this.menuStrip1.Size = new System.Drawing.Size(1128, 24);
-            this.menuStrip1.TabIndex = 1;
-            this.menuStrip1.Text = "menuStrip1";
-            // 
-            // fileToolStripMenuItem
-            // 
-            this.fileToolStripMenuItem.DropDownItems.AddRange(new System.Windows.Forms.ToolStripItem[] {
-            this.openToolStripMenuItem,
-            this.toolStripMenuItem1,
-            this.printPreviewToolStripMenuItem,
-            this.toolStripMenuItem3,
-            this.exitToolStripMenuItem});
-            this.fileToolStripMenuItem.Name = "fileToolStripMenuItem";
-            this.fileToolStripMenuItem.Size = new System.Drawing.Size(35, 20);
-            this.fileToolStripMenuItem.Text = "&File";
-            // 
-            // openToolStripMenuItem
-            // 
-            this.openToolStripMenuItem.Name = "openToolStripMenuItem";
-            this.openToolStripMenuItem.ShortcutKeys = ((System.Windows.Forms.Keys)((System.Windows.Forms.Keys.Control | System.Windows.Forms.Keys.O)));
-            this.openToolStripMenuItem.Size = new System.Drawing.Size(140, 22);
-            this.openToolStripMenuItem.Text = "&Open";
-            this.openToolStripMenuItem.Click += new System.EventHandler(this.openToolStripMenuItem_Click);
-            // 
-            // toolStripMenuItem1
-            // 
-            this.toolStripMenuItem1.Name = "toolStripMenuItem1";
-            this.toolStripMenuItem1.Size = new System.Drawing.Size(137, 6);
-            // 
-            // printPreviewToolStripMenuItem
-            // 
-            this.printPreviewToolStripMenuItem.Name = "printPreviewToolStripMenuItem";
-            this.printPreviewToolStripMenuItem.Size = new System.Drawing.Size(140, 22);
-            this.printPreviewToolStripMenuItem.Text = "Print Preview";
-            this.printPreviewToolStripMenuItem.Click += new System.EventHandler(this.printPreviewToolStripMenuItem_Click);
-            // 
-            // toolStripMenuItem3
-            // 
-            this.toolStripMenuItem3.Name = "toolStripMenuItem3";
-            this.toolStripMenuItem3.Size = new System.Drawing.Size(137, 6);
-            // 
-            // exitToolStripMenuItem
-            // 
-            this.exitToolStripMenuItem.Name = "exitToolStripMenuItem";
-            this.exitToolStripMenuItem.ShortcutKeys = ((System.Windows.Forms.Keys)((System.Windows.Forms.Keys.Alt | System.Windows.Forms.Keys.F4)));
-            this.exitToolStripMenuItem.Size = new System.Drawing.Size(140, 22);
-            this.exitToolStripMenuItem.Text = "E&xit";
-            this.exitToolStripMenuItem.Click += new System.EventHandler(this.exitToolStripMenuItem_Click);
-            // 
-            // toolsToolStripMenuItem
-            // 
-            this.toolsToolStripMenuItem.DropDownItems.AddRange(new System.Windows.Forms.ToolStripItem[] {
-            this.renderToBitmapsToolStripMenuItem,
-            this.toolStripMenuItem2,
-            this.cutMarginsWhenPrintingToolStripMenuItem,
-            this.shrinkToMarginsWhenPrintingToolStripMenuItem,
-            this.toolStripMenuItem4,
-            this.deleteCurrentPageToolStripMenuItem,
-            this.rotateCurrentPageToolStripMenuItem,
-            this.toolStripMenuItem5,
-            this.showRangeOfPagesToolStripMenuItem,
-            this.toolStripMenuItem6,
-            this.informationToolStripMenuItem});
-            this.toolsToolStripMenuItem.Name = "toolsToolStripMenuItem";
-            this.toolsToolStripMenuItem.Size = new System.Drawing.Size(44, 20);
-            this.toolsToolStripMenuItem.Text = "&Tools";
-            // 
-            // renderToBitmapsToolStripMenuItem
-            // 
-            this.renderToBitmapsToolStripMenuItem.Name = "renderToBitmapsToolStripMenuItem";
-            this.renderToBitmapsToolStripMenuItem.Size = new System.Drawing.Size(224, 22);
-            this.renderToBitmapsToolStripMenuItem.Text = "&Render to Bitmaps";
-            this.renderToBitmapsToolStripMenuItem.Click += new System.EventHandler(this.renderToBitmapsToolStripMenuItem_Click);
-            // 
-            // toolStripMenuItem2
-            // 
-            this.toolStripMenuItem2.Name = "toolStripMenuItem2";
-            this.toolStripMenuItem2.Size = new System.Drawing.Size(221, 6);
-            // 
-            // cutMarginsWhenPrintingToolStripMenuItem
-            // 
-            this.cutMarginsWhenPrintingToolStripMenuItem.Name = "cutMarginsWhenPrintingToolStripMenuItem";
-            this.cutMarginsWhenPrintingToolStripMenuItem.Size = new System.Drawing.Size(224, 22);
-            this.cutMarginsWhenPrintingToolStripMenuItem.Text = "Cut margins when printing";
-            this.cutMarginsWhenPrintingToolStripMenuItem.Click += new System.EventHandler(this.cutMarginsWhenPrintingToolStripMenuItem_Click);
-            // 
-            // shrinkToMarginsWhenPrintingToolStripMenuItem
-            // 
-            this.shrinkToMarginsWhenPrintingToolStripMenuItem.Name = "shrinkToMarginsWhenPrintingToolStripMenuItem";
-            this.shrinkToMarginsWhenPrintingToolStripMenuItem.Size = new System.Drawing.Size(224, 22);
-            this.shrinkToMarginsWhenPrintingToolStripMenuItem.Text = "Shrink to margins when printing";
-            this.shrinkToMarginsWhenPrintingToolStripMenuItem.Click += new System.EventHandler(this.shrinkToMarginsWhenPrintingToolStripMenuItem_Click);
-            // 
-            // toolStripMenuItem4
-            // 
-            this.toolStripMenuItem4.Name = "toolStripMenuItem4";
-            this.toolStripMenuItem4.Size = new System.Drawing.Size(221, 6);
-            // 
-            // deleteCurrentPageToolStripMenuItem
-            // 
-            this.deleteCurrentPageToolStripMenuItem.Name = "deleteCurrentPageToolStripMenuItem";
-            this.deleteCurrentPageToolStripMenuItem.Size = new System.Drawing.Size(224, 22);
-            this.deleteCurrentPageToolStripMenuItem.Text = "Delete Current Page";
-            this.deleteCurrentPageToolStripMenuItem.Click += new System.EventHandler(this.deleteCurrentPageToolStripMenuItem_Click);
-            // 
-            // rotateCurrentPageToolStripMenuItem
-            // 
-            this.rotateCurrentPageToolStripMenuItem.DropDownItems.AddRange(new System.Windows.Forms.ToolStripItem[] {
-            this.rotate0ToolStripMenuItem,
-            this.rotate90ToolStripMenuItem,
-            this.rotate180ToolStripMenuItem,
-            this.rotate270ToolStripMenuItem});
-            this.rotateCurrentPageToolStripMenuItem.Name = "rotateCurrentPageToolStripMenuItem";
-            this.rotateCurrentPageToolStripMenuItem.Size = new System.Drawing.Size(224, 22);
-            this.rotateCurrentPageToolStripMenuItem.Text = "Rotate Current Page";
-            // 
-            // rotate0ToolStripMenuItem
-            // 
-            this.rotate0ToolStripMenuItem.Name = "rotate0ToolStripMenuItem";
-<<<<<<< HEAD
-            this.rotate0ToolStripMenuItem.Size = new System.Drawing.Size(134, 22);
-=======
-            this.rotate0ToolStripMenuItem.Size = new System.Drawing.Size(133, 22);
->>>>>>> 6621dc3d
-            this.rotate0ToolStripMenuItem.Text = "Rotate 0°";
-            this.rotate0ToolStripMenuItem.Click += new System.EventHandler(this.rotate0ToolStripMenuItem_Click);
-            // 
-            // rotate90ToolStripMenuItem
-            // 
-            this.rotate90ToolStripMenuItem.Name = "rotate90ToolStripMenuItem";
-<<<<<<< HEAD
-            this.rotate90ToolStripMenuItem.Size = new System.Drawing.Size(134, 22);
-=======
-            this.rotate90ToolStripMenuItem.Size = new System.Drawing.Size(133, 22);
->>>>>>> 6621dc3d
-            this.rotate90ToolStripMenuItem.Text = "Rotate 90°";
-            this.rotate90ToolStripMenuItem.Click += new System.EventHandler(this.rotate90ToolStripMenuItem_Click);
-            // 
-            // rotate180ToolStripMenuItem
-            // 
-            this.rotate180ToolStripMenuItem.Name = "rotate180ToolStripMenuItem";
-<<<<<<< HEAD
-            this.rotate180ToolStripMenuItem.Size = new System.Drawing.Size(134, 22);
-=======
-            this.rotate180ToolStripMenuItem.Size = new System.Drawing.Size(133, 22);
->>>>>>> 6621dc3d
-            this.rotate180ToolStripMenuItem.Text = "Rotate 180°";
-            this.rotate180ToolStripMenuItem.Click += new System.EventHandler(this.rotate180ToolStripMenuItem_Click);
-            // 
-            // rotate270ToolStripMenuItem
-            // 
-            this.rotate270ToolStripMenuItem.Name = "rotate270ToolStripMenuItem";
-<<<<<<< HEAD
-            this.rotate270ToolStripMenuItem.Size = new System.Drawing.Size(134, 22);
-=======
-            this.rotate270ToolStripMenuItem.Size = new System.Drawing.Size(133, 22);
->>>>>>> 6621dc3d
-            this.rotate270ToolStripMenuItem.Text = "Rotate 270°";
-            this.rotate270ToolStripMenuItem.Click += new System.EventHandler(this.rotate270ToolStripMenuItem_Click);
-            // 
-            // toolStripMenuItem5
-            // 
-            this.toolStripMenuItem5.Name = "toolStripMenuItem5";
-            this.toolStripMenuItem5.Size = new System.Drawing.Size(241, 6);
-            // 
-            // showRangeOfPagesToolStripMenuItem
-            // 
-            this.showRangeOfPagesToolStripMenuItem.Name = "showRangeOfPagesToolStripMenuItem";
-            this.showRangeOfPagesToolStripMenuItem.Size = new System.Drawing.Size(244, 22);
-            this.showRangeOfPagesToolStripMenuItem.Text = "Show range of pages";
-            this.showRangeOfPagesToolStripMenuItem.Click += new System.EventHandler(this.showRangeOfPagesToolStripMenuItem_Click);
-            // 
-            // toolStrip1
-            // 
-            this.toolStrip1.Items.AddRange(new System.Windows.Forms.ToolStripItem[] {
-            this.toolStripLabel1,
-            this._page,
-            this.toolStripSeparator1,
-            this.toolStripButton1,
-            this.toolStripButton2,
-            this.toolStripSeparator2,
-            this.toolStripLabel2,
-            this._zoom,
-            this.toolStripSeparator7,
-            this.toolStripLabel3,
-            this._search,
-            this.toolStripSeparator4,
-            this.toolStripButton4,
-            this.toolStripButton3,
-            this.toolStripSeparator3,
-            this._fitWidth,
-            this._fitHeight,
-            this._fitBest,
-            this.toolStripSeparator5,
-            this._rotateLeft,
-            this._rotateRight,
-            this.toolStripSeparator6,
-            this._showToolbar,
-            this._showBookmarks,
-            this.toolStripSeparator7,
-            this._getTextFromPage});
-            this.toolStrip1.Location = new System.Drawing.Point(0, 24);
-            this.toolStrip1.Name = "toolStrip1";
-            this.toolStrip1.Size = new System.Drawing.Size(1128, 25);
-            this.toolStrip1.TabIndex = 2;
-            this.toolStrip1.Text = "toolStrip1";
-            // 
-            // toolStripLabel1
-            // 
-            this.toolStripLabel1.Name = "toolStripLabel1";
-            this.toolStripLabel1.Size = new System.Drawing.Size(35, 22);
-            this.toolStripLabel1.Text = "Page:";
-            // 
-            // _page
-            // 
-            this._page.Name = "_page";
-            this._page.Size = new System.Drawing.Size(100, 25);
-            this._page.KeyDown += new System.Windows.Forms.KeyEventHandler(this._page_KeyDown);
-            // 
-            // toolStripSeparator1
-            // 
-            this.toolStripSeparator1.Name = "toolStripSeparator1";
-            this.toolStripSeparator1.Size = new System.Drawing.Size(6, 25);
-            // 
-            // toolStripButton1
-            // 
-            this.toolStripButton1.DisplayStyle = System.Windows.Forms.ToolStripItemDisplayStyle.Text;
-            this.toolStripButton1.Image = ((System.Drawing.Image)(resources.GetObject("toolStripButton1.Image")));
-            this.toolStripButton1.ImageTransparentColor = System.Drawing.Color.Magenta;
-            this.toolStripButton1.Name = "toolStripButton1";
-            this.toolStripButton1.Size = new System.Drawing.Size(23, 22);
-            this.toolStripButton1.Text = "<";
-            this.toolStripButton1.Click += new System.EventHandler(this.toolStripButton1_Click_1);
-            // 
-            // toolStripButton2
-            // 
-            this.toolStripButton2.DisplayStyle = System.Windows.Forms.ToolStripItemDisplayStyle.Text;
-            this.toolStripButton2.Image = ((System.Drawing.Image)(resources.GetObject("toolStripButton2.Image")));
-            this.toolStripButton2.ImageTransparentColor = System.Drawing.Color.Magenta;
-            this.toolStripButton2.Name = "toolStripButton2";
-            this.toolStripButton2.Size = new System.Drawing.Size(23, 22);
-            this.toolStripButton2.Text = ">";
-            this.toolStripButton2.Click += new System.EventHandler(this.toolStripButton2_Click);
-            // 
-            // toolStripSeparator2
-            // 
-            this.toolStripSeparator2.Name = "toolStripSeparator2";
-            this.toolStripSeparator2.Size = new System.Drawing.Size(6, 25);
-            // 
-            // toolStripLabel2
-            // 
-            this.toolStripLabel2.Name = "toolStripLabel2";
-            this.toolStripLabel2.Size = new System.Drawing.Size(37, 22);
-            this.toolStripLabel2.Text = "Zoom:";
-            // 
-            // _zoom
-            // 
-            this._zoom.Name = "_zoom";
-            this._zoom.Size = new System.Drawing.Size(100, 25);
-            this._zoom.KeyDown += new System.Windows.Forms.KeyEventHandler(this._zoom_KeyDown);
-            // 
-            // toolStripSeparator7
-            // 
-            this.toolStripSeparator7.Name = "toolStripSeparator7";
-            this.toolStripSeparator7.Size = new System.Drawing.Size(6, 25);
-            // 
-            // toolStripLabel3
-            // 
-            this.toolStripLabel3.Name = "toolStripLabel3";
-            this.toolStripLabel3.Size = new System.Drawing.Size(45, 22);
-            this.toolStripLabel3.Text = "Search:";
-            // 
-            // _search
-            // 
-            this._search.Name = "_search";
-            this._search.Size = new System.Drawing.Size(100, 25);
-            this._search.KeyDown += new System.Windows.Forms.KeyEventHandler(this._search_KeyDown);
-            // 
-            // toolStripSeparator4
-            // 
-            this.toolStripSeparator4.Name = "toolStripSeparator4";
-            this.toolStripSeparator4.Size = new System.Drawing.Size(6, 25);
-            // 
-            // toolStripButton4
-            // 
-            this.toolStripButton4.DisplayStyle = System.Windows.Forms.ToolStripItemDisplayStyle.Text;
-            this.toolStripButton4.Image = ((System.Drawing.Image)(resources.GetObject("toolStripButton4.Image")));
-            this.toolStripButton4.ImageTransparentColor = System.Drawing.Color.Magenta;
-            this.toolStripButton4.Name = "toolStripButton4";
-            this.toolStripButton4.Size = new System.Drawing.Size(23, 22);
-            this.toolStripButton4.Text = "+";
-            this.toolStripButton4.Click += new System.EventHandler(this.toolStripButton4_Click);
-            // 
-            // toolStripButton3
-            // 
-            this.toolStripButton3.DisplayStyle = System.Windows.Forms.ToolStripItemDisplayStyle.Text;
-            this.toolStripButton3.Image = ((System.Drawing.Image)(resources.GetObject("toolStripButton3.Image")));
-            this.toolStripButton3.ImageTransparentColor = System.Drawing.Color.Magenta;
-            this.toolStripButton3.Name = "toolStripButton3";
-            this.toolStripButton3.Size = new System.Drawing.Size(23, 22);
-            this.toolStripButton3.Text = "-";
-            this.toolStripButton3.Click += new System.EventHandler(this.toolStripButton3_Click);
-            // 
-            // toolStripSeparator3
-            // 
-            this.toolStripSeparator3.Name = "toolStripSeparator3";
-            this.toolStripSeparator3.Size = new System.Drawing.Size(6, 25);
-            // 
-            // _fitWidth
-            // 
-            this._fitWidth.DisplayStyle = System.Windows.Forms.ToolStripItemDisplayStyle.Text;
-            this._fitWidth.Image = ((System.Drawing.Image)(resources.GetObject("_fitWidth.Image")));
-            this._fitWidth.ImageTransparentColor = System.Drawing.Color.Magenta;
-            this._fitWidth.Name = "_fitWidth";
-            this._fitWidth.Size = new System.Drawing.Size(54, 22);
-            this._fitWidth.Text = "Fit Width";
-            this._fitWidth.Click += new System.EventHandler(this._fitWidth_Click);
-            // 
-            // _fitHeight
-            // 
-            this._fitHeight.DisplayStyle = System.Windows.Forms.ToolStripItemDisplayStyle.Text;
-            this._fitHeight.Image = ((System.Drawing.Image)(resources.GetObject("_fitHeight.Image")));
-            this._fitHeight.ImageTransparentColor = System.Drawing.Color.Magenta;
-            this._fitHeight.Name = "_fitHeight";
-            this._fitHeight.Size = new System.Drawing.Size(57, 22);
-            this._fitHeight.Text = "Fit Height";
-            this._fitHeight.Click += new System.EventHandler(this._fitHeight_Click);
-            // 
-            // _fitBest
-            // 
-            this._fitBest.DisplayStyle = System.Windows.Forms.ToolStripItemDisplayStyle.Text;
-            this._fitBest.Image = ((System.Drawing.Image)(resources.GetObject("_fitBest.Image")));
-            this._fitBest.ImageTransparentColor = System.Drawing.Color.Magenta;
-            this._fitBest.Name = "_fitBest";
-            this._fitBest.Size = new System.Drawing.Size(47, 22);
-            this._fitBest.Text = "Fit Best";
-            this._fitBest.Click += new System.EventHandler(this._fitBest_Click);
-            // 
-            // toolStripSeparator5
-            // 
-            this.toolStripSeparator5.Name = "toolStripSeparator5";
-            this.toolStripSeparator5.Size = new System.Drawing.Size(6, 25);
-            // 
-            // _rotateLeft
-            // 
-            this._rotateLeft.DisplayStyle = System.Windows.Forms.ToolStripItemDisplayStyle.Text;
-            this._rotateLeft.Image = ((System.Drawing.Image)(resources.GetObject("_rotateLeft.Image")));
-            this._rotateLeft.ImageTransparentColor = System.Drawing.Color.Magenta;
-            this._rotateLeft.Name = "_rotateLeft";
-            this._rotateLeft.Size = new System.Drawing.Size(66, 22);
-            this._rotateLeft.Text = "Rotate Left";
-            this._rotateLeft.Click += new System.EventHandler(this._rotateLeft_Click);
-            // 
-            // _rotateRight
-            // 
-            this._rotateRight.DisplayStyle = System.Windows.Forms.ToolStripItemDisplayStyle.Text;
-            this._rotateRight.Image = ((System.Drawing.Image)(resources.GetObject("_rotateRight.Image")));
-            this._rotateRight.ImageTransparentColor = System.Drawing.Color.Magenta;
-            this._rotateRight.Name = "_rotateRight";
-            this._rotateRight.Size = new System.Drawing.Size(72, 22);
-            this._rotateRight.Text = "Rotate Right";
-            this._rotateRight.Click += new System.EventHandler(this._rotateRight_Click);
-            // 
-            // toolStripSeparator6
-            // 
-            this.toolStripSeparator6.Name = "toolStripSeparator6";
-            this.toolStripSeparator6.Size = new System.Drawing.Size(6, 25);
-            // 
-            // _showToolbar
-            // 
-            this._showToolbar.CheckOnClick = true;
-            this._showToolbar.DisplayStyle = System.Windows.Forms.ToolStripItemDisplayStyle.Text;
-            this._showToolbar.Image = ((System.Drawing.Image)(resources.GetObject("_showToolbar.Image")));
-            this._showToolbar.ImageTransparentColor = System.Drawing.Color.Magenta;
-            this._showToolbar.Name = "_showToolbar";
-            this._showToolbar.Size = new System.Drawing.Size(76, 22);
-            this._showToolbar.Text = "Show Toolbar";
-            this._showToolbar.Click += new System.EventHandler(this._hideToolbar_Click);
-            // 
-            // _showBookmarks
-            // 
-            this._showBookmarks.CheckOnClick = true;
-            this._showBookmarks.DisplayStyle = System.Windows.Forms.ToolStripItemDisplayStyle.Text;
-            this._showBookmarks.Image = ((System.Drawing.Image)(resources.GetObject("_showBookmarks.Image")));
-            this._showBookmarks.ImageTransparentColor = System.Drawing.Color.Magenta;
-            this._showBookmarks.Name = "_showBookmarks";
-            this._showBookmarks.Size = new System.Drawing.Size(91, 22);
-            this._showBookmarks.Text = "Show Bookmarks";
-            this._showBookmarks.Click += new System.EventHandler(this._hideBookmarks_Click);
-            // 
-            // statusStrip1
-            // 
-            this.statusStrip1.Items.AddRange(new System.Windows.Forms.ToolStripItem[] {
-            this.toolStripStatusLabel1,
-            this._pageToolStripLabel,
-            this.toolStripStatusLabel2,
-            this._coordinatesToolStripLabel});
-            this.statusStrip1.Location = new System.Drawing.Point(0, 573);
-            this.statusStrip1.Name = "statusStrip1";
-            this.statusStrip1.Size = new System.Drawing.Size(1128, 22);
-            this.statusStrip1.TabIndex = 3;
-            this.statusStrip1.Text = "statusStrip1";
-            // 
-            // toolStripStatusLabel1
-            // 
-            this.toolStripStatusLabel1.Name = "toolStripStatusLabel1";
-            this.toolStripStatusLabel1.Size = new System.Drawing.Size(36, 17);
-            this.toolStripStatusLabel1.Text = "Page:";
-            // 
-            // _pageToolStripLabel
-            // 
-            this._pageToolStripLabel.Name = "_pageToolStripLabel";
-            this._pageToolStripLabel.Size = new System.Drawing.Size(41, 17);
-            this._pageToolStripLabel.Text = "(page)";
-            // 
-            // toolStripStatusLabel2
-            // 
-            this.toolStripStatusLabel2.Name = "toolStripStatusLabel2";
-            this.toolStripStatusLabel2.Size = new System.Drawing.Size(74, 17);
-            this.toolStripStatusLabel2.Text = "Coordinates:";
-            // 
-            // _coordinatesToolStripLabel
-            // 
-            this._coordinatesToolStripLabel.Name = "_coordinatesToolStripLabel";
-            this._coordinatesToolStripLabel.Size = new System.Drawing.Size(77, 17);
-            this._coordinatesToolStripLabel.Text = "(coordinates)";
-            // 
-            // pdfViewer1
-            // 
-            this.pdfViewer1.Dock = System.Windows.Forms.DockStyle.Fill;
-            this.pdfViewer1.Location = new System.Drawing.Point(0, 49);
-            this.pdfViewer1.Name = "pdfViewer1";
-            this.pdfViewer1.Size = new System.Drawing.Size(1128, 524);
-            this.pdfViewer1.TabIndex = 0;
-            // 
-<<<<<<< HEAD
-            // toolStripMenuItem6
-            // 
-            this.toolStripMenuItem6.Name = "toolStripMenuItem6";
-            this.toolStripMenuItem6.Size = new System.Drawing.Size(241, 6);
-            // 
-            // informationToolStripMenuItem
-            // 
-            this.informationToolStripMenuItem.Name = "informationToolStripMenuItem";
-            this.informationToolStripMenuItem.Size = new System.Drawing.Size(244, 22);
-            this.informationToolStripMenuItem.Text = "Information";
-            this.informationToolStripMenuItem.Click += new System.EventHandler(this.informationToolStripMenuItem_Click);
-=======
-            // toolStripSeparator7
-            // 
-            this.toolStripSeparator7.Name = "toolStripSeparator7";
-            this.toolStripSeparator7.Size = new System.Drawing.Size(6, 25);
-            // 
-            // _getTextFromPage
-            // 
-            this._getTextFromPage.DisplayStyle = System.Windows.Forms.ToolStripItemDisplayStyle.Text;
-            this._getTextFromPage.Image = ((System.Drawing.Image)(resources.GetObject("_getTextFromPage.Image")));
-            this._getTextFromPage.ImageTransparentColor = System.Drawing.Color.Magenta;
-            this._getTextFromPage.Name = "_getTextFromPage";
-            this._getTextFromPage.Size = new System.Drawing.Size(53, 22);
-            this._getTextFromPage.Text = "Get Text";
-            this._getTextFromPage.ToolTipText = "Get Text From Current Page";
-            this._getTextFromPage.Click += new System.EventHandler(this._getTextFromPage_Click);
->>>>>>> 6621dc3d
-            // 
-            // MainForm
-            // 
-            this.AutoScaleDimensions = new System.Drawing.SizeF(6F, 13F);
-            this.AutoScaleMode = System.Windows.Forms.AutoScaleMode.Font;
-            this.ClientSize = new System.Drawing.Size(1128, 595);
-            this.Controls.Add(this.pdfViewer1);
-            this.Controls.Add(this.statusStrip1);
-            this.Controls.Add(this.toolStrip1);
-            this.Controls.Add(this.menuStrip1);
-            this.MainMenuStrip = this.menuStrip1;
-            this.Name = "MainForm";
-            this.Text = "Form1";
-            this.Shown += new System.EventHandler(this.MainForm_Shown);
-            this.menuStrip1.ResumeLayout(false);
-            this.menuStrip1.PerformLayout();
-            this.toolStrip1.ResumeLayout(false);
-            this.toolStrip1.PerformLayout();
-            this.statusStrip1.ResumeLayout(false);
-            this.statusStrip1.PerformLayout();
-            this.ResumeLayout(false);
-            this.PerformLayout();
-
-        }
-
-        #endregion
-
-        private global::PdfiumViewer.PdfViewer pdfViewer1;
-        private System.Windows.Forms.MenuStrip menuStrip1;
-        private System.Windows.Forms.ToolStripMenuItem fileToolStripMenuItem;
-        private System.Windows.Forms.ToolStripMenuItem openToolStripMenuItem;
-        private System.Windows.Forms.ToolStripSeparator toolStripMenuItem1;
-        private System.Windows.Forms.ToolStripMenuItem exitToolStripMenuItem;
-        private System.Windows.Forms.ToolStripMenuItem toolsToolStripMenuItem;
-        private System.Windows.Forms.ToolStripMenuItem renderToBitmapsToolStripMenuItem;
-        private System.Windows.Forms.ToolStrip toolStrip1;
-        private System.Windows.Forms.ToolStripLabel toolStripLabel1;
-        private System.Windows.Forms.ToolStripTextBox _page;
-        private System.Windows.Forms.ToolStripSeparator toolStripSeparator1;
-        private System.Windows.Forms.ToolStripButton toolStripButton1;
-        private System.Windows.Forms.ToolStripButton toolStripButton2;
-        private System.Windows.Forms.ToolStripSeparator toolStripMenuItem2;
-        private System.Windows.Forms.ToolStripMenuItem cutMarginsWhenPrintingToolStripMenuItem;
-        private System.Windows.Forms.ToolStripMenuItem shrinkToMarginsWhenPrintingToolStripMenuItem;
-        private System.Windows.Forms.ToolStripMenuItem printPreviewToolStripMenuItem;
-        private System.Windows.Forms.ToolStripSeparator toolStripMenuItem3;
-        private System.Windows.Forms.ToolStripSeparator toolStripSeparator2;
-        private System.Windows.Forms.ToolStripButton _fitWidth;
-        private System.Windows.Forms.ToolStripButton _fitHeight;
-        private System.Windows.Forms.ToolStripLabel toolStripLabel2;
-        private System.Windows.Forms.ToolStripTextBox _zoom;
-        private System.Windows.Forms.ToolStripSeparator toolStripSeparator4;
-        private System.Windows.Forms.ToolStripButton toolStripButton4;
-        private System.Windows.Forms.ToolStripButton toolStripButton3;
-        private System.Windows.Forms.ToolStripSeparator toolStripSeparator3;
-        private System.Windows.Forms.ToolStripSeparator toolStripSeparator5;
-        private System.Windows.Forms.ToolStripButton _rotateLeft;
-        private System.Windows.Forms.ToolStripButton _rotateRight;
-        private System.Windows.Forms.ToolStripButton _fitBest;
-        private System.Windows.Forms.ToolStripSeparator toolStripSeparator6;
-        private System.Windows.Forms.ToolStripButton _showToolbar;
-        private System.Windows.Forms.ToolStripButton _showBookmarks;
-        private System.Windows.Forms.ToolStripSeparator toolStripMenuItem4;
-        private System.Windows.Forms.ToolStripMenuItem deleteCurrentPageToolStripMenuItem;
-        private System.Windows.Forms.ToolStripMenuItem rotateCurrentPageToolStripMenuItem;
-        private System.Windows.Forms.ToolStripMenuItem rotate0ToolStripMenuItem;
-        private System.Windows.Forms.ToolStripMenuItem rotate90ToolStripMenuItem;
-        private System.Windows.Forms.ToolStripMenuItem rotate180ToolStripMenuItem;
-        private System.Windows.Forms.ToolStripMenuItem rotate270ToolStripMenuItem;
-        private System.Windows.Forms.ToolStripSeparator toolStripSeparator7;
-<<<<<<< HEAD
-        private System.Windows.Forms.ToolStripLabel toolStripLabel3;
-        private System.Windows.Forms.ToolStripTextBox _search;
-        private System.Windows.Forms.StatusStrip statusStrip1;
-        private System.Windows.Forms.ToolStripStatusLabel toolStripStatusLabel1;
-        private System.Windows.Forms.ToolStripStatusLabel _pageToolStripLabel;
-        private System.Windows.Forms.ToolStripStatusLabel toolStripStatusLabel2;
-        private System.Windows.Forms.ToolStripStatusLabel _coordinatesToolStripLabel;
-        private System.Windows.Forms.ToolStripSeparator toolStripMenuItem5;
-        private System.Windows.Forms.ToolStripMenuItem showRangeOfPagesToolStripMenuItem;
-        private System.Windows.Forms.ToolStripSeparator toolStripMenuItem6;
-        private System.Windows.Forms.ToolStripMenuItem informationToolStripMenuItem;
-=======
-        private System.Windows.Forms.ToolStripButton _getTextFromPage;
->>>>>>> 6621dc3d
-    }
-}
-
+﻿using System;
+using System.Collections.Generic;
+using System.Text;
+
+namespace PdfiumViewer.Demo
+{
+    partial class MainForm
+    {
+        /// <summary>
+        /// Required designer variable.
+        /// </summary>
+        private System.ComponentModel.IContainer components = null;
+
+        /// <summary>
+        /// Clean up any resources being used.
+        /// </summary>
+        /// <param name="disposing">true if managed resources should be disposed; otherwise, false.</param>
+        protected override void Dispose(bool disposing)
+        {
+            if (disposing && (components != null))
+            {
+                components.Dispose();
+            }
+            base.Dispose(disposing);
+        }
+
+        #region Windows Form Designer generated code
+
+        /// <summary>
+        /// Required method for Designer support - do not modify
+        /// the contents of this method with the code editor.
+        /// </summary>
+        private void InitializeComponent()
+        {
+            System.ComponentModel.ComponentResourceManager resources = new System.ComponentModel.ComponentResourceManager(typeof(MainForm));
+            this.menuStrip1 = new System.Windows.Forms.MenuStrip();
+            this.fileToolStripMenuItem = new System.Windows.Forms.ToolStripMenuItem();
+            this.openToolStripMenuItem = new System.Windows.Forms.ToolStripMenuItem();
+            this.toolStripMenuItem1 = new System.Windows.Forms.ToolStripSeparator();
+            this.printPreviewToolStripMenuItem = new System.Windows.Forms.ToolStripMenuItem();
+            this.toolStripMenuItem3 = new System.Windows.Forms.ToolStripSeparator();
+            this.exitToolStripMenuItem = new System.Windows.Forms.ToolStripMenuItem();
+            this.toolsToolStripMenuItem = new System.Windows.Forms.ToolStripMenuItem();
+            this.renderToBitmapsToolStripMenuItem = new System.Windows.Forms.ToolStripMenuItem();
+            this.toolStripMenuItem2 = new System.Windows.Forms.ToolStripSeparator();
+            this.cutMarginsWhenPrintingToolStripMenuItem = new System.Windows.Forms.ToolStripMenuItem();
+            this.shrinkToMarginsWhenPrintingToolStripMenuItem = new System.Windows.Forms.ToolStripMenuItem();
+            this.toolStripMenuItem4 = new System.Windows.Forms.ToolStripSeparator();
+            this.deleteCurrentPageToolStripMenuItem = new System.Windows.Forms.ToolStripMenuItem();
+            this.rotateCurrentPageToolStripMenuItem = new System.Windows.Forms.ToolStripMenuItem();
+            this.rotate0ToolStripMenuItem = new System.Windows.Forms.ToolStripMenuItem();
+            this.rotate90ToolStripMenuItem = new System.Windows.Forms.ToolStripMenuItem();
+            this.rotate180ToolStripMenuItem = new System.Windows.Forms.ToolStripMenuItem();
+            this.rotate270ToolStripMenuItem = new System.Windows.Forms.ToolStripMenuItem();
+            this.toolStripMenuItem5 = new System.Windows.Forms.ToolStripSeparator();
+            this.showRangeOfPagesToolStripMenuItem = new System.Windows.Forms.ToolStripMenuItem();
+            this.toolStrip1 = new System.Windows.Forms.ToolStrip();
+            this.toolStripLabel1 = new System.Windows.Forms.ToolStripLabel();
+            this._page = new System.Windows.Forms.ToolStripTextBox();
+            this.toolStripSeparator1 = new System.Windows.Forms.ToolStripSeparator();
+            this.toolStripButton1 = new System.Windows.Forms.ToolStripButton();
+            this.toolStripButton2 = new System.Windows.Forms.ToolStripButton();
+            this.toolStripSeparator2 = new System.Windows.Forms.ToolStripSeparator();
+            this.toolStripLabel2 = new System.Windows.Forms.ToolStripLabel();
+            this._zoom = new System.Windows.Forms.ToolStripTextBox();
+            this.toolStripSeparator7 = new System.Windows.Forms.ToolStripSeparator();
+            this.toolStripLabel3 = new System.Windows.Forms.ToolStripLabel();
+            this._search = new System.Windows.Forms.ToolStripTextBox();
+            this.toolStripSeparator4 = new System.Windows.Forms.ToolStripSeparator();
+            this.toolStripButton4 = new System.Windows.Forms.ToolStripButton();
+            this.toolStripButton3 = new System.Windows.Forms.ToolStripButton();
+            this.toolStripSeparator3 = new System.Windows.Forms.ToolStripSeparator();
+            this._fitWidth = new System.Windows.Forms.ToolStripButton();
+            this._fitHeight = new System.Windows.Forms.ToolStripButton();
+            this._fitBest = new System.Windows.Forms.ToolStripButton();
+            this.toolStripSeparator5 = new System.Windows.Forms.ToolStripSeparator();
+            this._rotateLeft = new System.Windows.Forms.ToolStripButton();
+            this._rotateRight = new System.Windows.Forms.ToolStripButton();
+            this.toolStripSeparator6 = new System.Windows.Forms.ToolStripSeparator();
+            this._showToolbar = new System.Windows.Forms.ToolStripButton();
+            this._showBookmarks = new System.Windows.Forms.ToolStripButton();
+            this.statusStrip1 = new System.Windows.Forms.StatusStrip();
+            this.toolStripStatusLabel1 = new System.Windows.Forms.ToolStripStatusLabel();
+            this._pageToolStripLabel = new System.Windows.Forms.ToolStripStatusLabel();
+            this.toolStripStatusLabel2 = new System.Windows.Forms.ToolStripStatusLabel();
+            this._coordinatesToolStripLabel = new System.Windows.Forms.ToolStripStatusLabel();
+            this.toolStripMenuItem6 = new System.Windows.Forms.ToolStripSeparator();
+            this.informationToolStripMenuItem = new System.Windows.Forms.ToolStripMenuItem();
+            this.pdfViewer1 = new PdfiumViewer.PdfViewer();
+            this._getTextFromPage = new System.Windows.Forms.ToolStripButton();
+            this.menuStrip1.SuspendLayout();
+            this.toolStrip1.SuspendLayout();
+            this.statusStrip1.SuspendLayout();
+            this.SuspendLayout();
+            // 
+            // menuStrip1
+            // 
+            this.menuStrip1.Items.AddRange(new System.Windows.Forms.ToolStripItem[] {
+            this.fileToolStripMenuItem,
+            this.toolsToolStripMenuItem});
+            this.menuStrip1.Location = new System.Drawing.Point(0, 0);
+            this.menuStrip1.Name = "menuStrip1";
+            this.menuStrip1.Size = new System.Drawing.Size(1128, 24);
+            this.menuStrip1.TabIndex = 1;
+            this.menuStrip1.Text = "menuStrip1";
+            // 
+            // fileToolStripMenuItem
+            // 
+            this.fileToolStripMenuItem.DropDownItems.AddRange(new System.Windows.Forms.ToolStripItem[] {
+            this.openToolStripMenuItem,
+            this.toolStripMenuItem1,
+            this.printPreviewToolStripMenuItem,
+            this.toolStripMenuItem3,
+            this.exitToolStripMenuItem});
+            this.fileToolStripMenuItem.Name = "fileToolStripMenuItem";
+            this.fileToolStripMenuItem.Size = new System.Drawing.Size(37, 20);
+            this.fileToolStripMenuItem.Text = "&File";
+            // 
+            // openToolStripMenuItem
+            // 
+            this.openToolStripMenuItem.Name = "openToolStripMenuItem";
+            this.openToolStripMenuItem.ShortcutKeys = ((System.Windows.Forms.Keys)((System.Windows.Forms.Keys.Control | System.Windows.Forms.Keys.O)));
+            this.openToolStripMenuItem.Size = new System.Drawing.Size(146, 22);
+            this.openToolStripMenuItem.Text = "&Open";
+            this.openToolStripMenuItem.Click += new System.EventHandler(this.openToolStripMenuItem_Click);
+            // 
+            // toolStripMenuItem1
+            // 
+            this.toolStripMenuItem1.Name = "toolStripMenuItem1";
+            this.toolStripMenuItem1.Size = new System.Drawing.Size(143, 6);
+            // 
+            // printPreviewToolStripMenuItem
+            // 
+            this.printPreviewToolStripMenuItem.Name = "printPreviewToolStripMenuItem";
+            this.printPreviewToolStripMenuItem.Size = new System.Drawing.Size(146, 22);
+            this.printPreviewToolStripMenuItem.Text = "Print Preview";
+            this.printPreviewToolStripMenuItem.Click += new System.EventHandler(this.printPreviewToolStripMenuItem_Click);
+            // 
+            // toolStripMenuItem3
+            // 
+            this.toolStripMenuItem3.Name = "toolStripMenuItem3";
+            this.toolStripMenuItem3.Size = new System.Drawing.Size(143, 6);
+            // 
+            // exitToolStripMenuItem
+            // 
+            this.exitToolStripMenuItem.Name = "exitToolStripMenuItem";
+            this.exitToolStripMenuItem.ShortcutKeys = ((System.Windows.Forms.Keys)((System.Windows.Forms.Keys.Alt | System.Windows.Forms.Keys.F4)));
+            this.exitToolStripMenuItem.Size = new System.Drawing.Size(146, 22);
+            this.exitToolStripMenuItem.Text = "E&xit";
+            this.exitToolStripMenuItem.Click += new System.EventHandler(this.exitToolStripMenuItem_Click);
+            // 
+            // toolsToolStripMenuItem
+            // 
+            this.toolsToolStripMenuItem.DropDownItems.AddRange(new System.Windows.Forms.ToolStripItem[] {
+            this.renderToBitmapsToolStripMenuItem,
+            this.toolStripMenuItem2,
+            this.cutMarginsWhenPrintingToolStripMenuItem,
+            this.shrinkToMarginsWhenPrintingToolStripMenuItem,
+            this.toolStripMenuItem4,
+            this.deleteCurrentPageToolStripMenuItem,
+            this.rotateCurrentPageToolStripMenuItem,
+            this.toolStripMenuItem5,
+            this.showRangeOfPagesToolStripMenuItem,
+            this.toolStripMenuItem6,
+            this.informationToolStripMenuItem});
+            this.toolsToolStripMenuItem.Name = "toolsToolStripMenuItem";
+            this.toolsToolStripMenuItem.Size = new System.Drawing.Size(47, 20);
+            this.toolsToolStripMenuItem.Text = "&Tools";
+            // 
+            // renderToBitmapsToolStripMenuItem
+            // 
+            this.renderToBitmapsToolStripMenuItem.Name = "renderToBitmapsToolStripMenuItem";
+            this.renderToBitmapsToolStripMenuItem.Size = new System.Drawing.Size(244, 22);
+            this.renderToBitmapsToolStripMenuItem.Text = "&Render to Bitmaps";
+            this.renderToBitmapsToolStripMenuItem.Click += new System.EventHandler(this.renderToBitmapsToolStripMenuItem_Click);
+            // 
+            // toolStripMenuItem2
+            // 
+            this.toolStripMenuItem2.Name = "toolStripMenuItem2";
+            this.toolStripMenuItem2.Size = new System.Drawing.Size(241, 6);
+            // 
+            // cutMarginsWhenPrintingToolStripMenuItem
+            // 
+            this.cutMarginsWhenPrintingToolStripMenuItem.Name = "cutMarginsWhenPrintingToolStripMenuItem";
+            this.cutMarginsWhenPrintingToolStripMenuItem.Size = new System.Drawing.Size(244, 22);
+            this.cutMarginsWhenPrintingToolStripMenuItem.Text = "Cut margins when printing";
+            this.cutMarginsWhenPrintingToolStripMenuItem.Click += new System.EventHandler(this.cutMarginsWhenPrintingToolStripMenuItem_Click);
+            // 
+            // shrinkToMarginsWhenPrintingToolStripMenuItem
+            // 
+            this.shrinkToMarginsWhenPrintingToolStripMenuItem.Name = "shrinkToMarginsWhenPrintingToolStripMenuItem";
+            this.shrinkToMarginsWhenPrintingToolStripMenuItem.Size = new System.Drawing.Size(244, 22);
+            this.shrinkToMarginsWhenPrintingToolStripMenuItem.Text = "Shrink to margins when printing";
+            this.shrinkToMarginsWhenPrintingToolStripMenuItem.Click += new System.EventHandler(this.shrinkToMarginsWhenPrintingToolStripMenuItem_Click);
+            // 
+            // toolStripMenuItem4
+            // 
+            this.toolStripMenuItem4.Name = "toolStripMenuItem4";
+            this.toolStripMenuItem4.Size = new System.Drawing.Size(241, 6);
+            // 
+            // deleteCurrentPageToolStripMenuItem
+            // 
+            this.deleteCurrentPageToolStripMenuItem.Name = "deleteCurrentPageToolStripMenuItem";
+            this.deleteCurrentPageToolStripMenuItem.Size = new System.Drawing.Size(244, 22);
+            this.deleteCurrentPageToolStripMenuItem.Text = "Delete Current Page";
+            this.deleteCurrentPageToolStripMenuItem.Click += new System.EventHandler(this.deleteCurrentPageToolStripMenuItem_Click);
+            // 
+            // rotateCurrentPageToolStripMenuItem
+            // 
+            this.rotateCurrentPageToolStripMenuItem.DropDownItems.AddRange(new System.Windows.Forms.ToolStripItem[] {
+            this.rotate0ToolStripMenuItem,
+            this.rotate90ToolStripMenuItem,
+            this.rotate180ToolStripMenuItem,
+            this.rotate270ToolStripMenuItem});
+            this.rotateCurrentPageToolStripMenuItem.Name = "rotateCurrentPageToolStripMenuItem";
+            this.rotateCurrentPageToolStripMenuItem.Size = new System.Drawing.Size(244, 22);
+            this.rotateCurrentPageToolStripMenuItem.Text = "Rotate Current Page";
+            // 
+            // rotate0ToolStripMenuItem
+            // 
+            this.rotate0ToolStripMenuItem.Name = "rotate0ToolStripMenuItem";
+            this.rotate0ToolStripMenuItem.Size = new System.Drawing.Size(134, 22);
+            this.rotate0ToolStripMenuItem.Text = "Rotate 0°";
+            this.rotate0ToolStripMenuItem.Click += new System.EventHandler(this.rotate0ToolStripMenuItem_Click);
+            // 
+            // rotate90ToolStripMenuItem
+            // 
+            this.rotate90ToolStripMenuItem.Name = "rotate90ToolStripMenuItem";
+            this.rotate90ToolStripMenuItem.Size = new System.Drawing.Size(134, 22);
+            this.rotate90ToolStripMenuItem.Text = "Rotate 90°";
+            this.rotate90ToolStripMenuItem.Click += new System.EventHandler(this.rotate90ToolStripMenuItem_Click);
+            // 
+            // rotate180ToolStripMenuItem
+            // 
+            this.rotate180ToolStripMenuItem.Name = "rotate180ToolStripMenuItem";
+            this.rotate180ToolStripMenuItem.Size = new System.Drawing.Size(134, 22);
+            this.rotate180ToolStripMenuItem.Text = "Rotate 180°";
+            this.rotate180ToolStripMenuItem.Click += new System.EventHandler(this.rotate180ToolStripMenuItem_Click);
+            // 
+            // rotate270ToolStripMenuItem
+            // 
+            this.rotate270ToolStripMenuItem.Name = "rotate270ToolStripMenuItem";
+            this.rotate270ToolStripMenuItem.Size = new System.Drawing.Size(134, 22);
+            this.rotate270ToolStripMenuItem.Text = "Rotate 270°";
+            this.rotate270ToolStripMenuItem.Click += new System.EventHandler(this.rotate270ToolStripMenuItem_Click);
+            // 
+            // toolStripMenuItem5
+            // 
+            this.toolStripMenuItem5.Name = "toolStripMenuItem5";
+            this.toolStripMenuItem5.Size = new System.Drawing.Size(241, 6);
+            // 
+            // showRangeOfPagesToolStripMenuItem
+            // 
+            this.showRangeOfPagesToolStripMenuItem.Name = "showRangeOfPagesToolStripMenuItem";
+            this.showRangeOfPagesToolStripMenuItem.Size = new System.Drawing.Size(244, 22);
+            this.showRangeOfPagesToolStripMenuItem.Text = "Show range of pages";
+            this.showRangeOfPagesToolStripMenuItem.Click += new System.EventHandler(this.showRangeOfPagesToolStripMenuItem_Click);
+            // 
+            // toolStrip1
+            // 
+            this.toolStrip1.Items.AddRange(new System.Windows.Forms.ToolStripItem[] {
+            this.toolStripLabel1,
+            this._page,
+            this.toolStripSeparator1,
+            this.toolStripButton1,
+            this.toolStripButton2,
+            this.toolStripSeparator2,
+            this.toolStripLabel2,
+            this._zoom,
+            this.toolStripSeparator7,
+            this.toolStripLabel3,
+            this._search,
+            this.toolStripSeparator4,
+            this.toolStripButton4,
+            this.toolStripButton3,
+            this.toolStripSeparator3,
+            this._fitWidth,
+            this._fitHeight,
+            this._fitBest,
+            this.toolStripSeparator5,
+            this._rotateLeft,
+            this._rotateRight,
+            this.toolStripSeparator6,
+            this._showToolbar,
+            this._showBookmarks,
+            this._getTextFromPage});
+            this.toolStrip1.Location = new System.Drawing.Point(0, 24);
+            this.toolStrip1.Name = "toolStrip1";
+            this.toolStrip1.Size = new System.Drawing.Size(1128, 25);
+            this.toolStrip1.TabIndex = 2;
+            this.toolStrip1.Text = "toolStrip1";
+            // 
+            // toolStripLabel1
+            // 
+            this.toolStripLabel1.Name = "toolStripLabel1";
+            this.toolStripLabel1.Size = new System.Drawing.Size(36, 22);
+            this.toolStripLabel1.Text = "Page:";
+            // 
+            // _page
+            // 
+            this._page.Name = "_page";
+            this._page.Size = new System.Drawing.Size(100, 25);
+            this._page.KeyDown += new System.Windows.Forms.KeyEventHandler(this._page_KeyDown);
+            // 
+            // toolStripSeparator1
+            // 
+            this.toolStripSeparator1.Name = "toolStripSeparator1";
+            this.toolStripSeparator1.Size = new System.Drawing.Size(6, 25);
+            // 
+            // toolStripButton1
+            // 
+            this.toolStripButton1.DisplayStyle = System.Windows.Forms.ToolStripItemDisplayStyle.Text;
+            this.toolStripButton1.Image = ((System.Drawing.Image)(resources.GetObject("toolStripButton1.Image")));
+            this.toolStripButton1.ImageTransparentColor = System.Drawing.Color.Magenta;
+            this.toolStripButton1.Name = "toolStripButton1";
+            this.toolStripButton1.Size = new System.Drawing.Size(23, 22);
+            this.toolStripButton1.Text = "<";
+            this.toolStripButton1.Click += new System.EventHandler(this.toolStripButton1_Click_1);
+            // 
+            // toolStripButton2
+            // 
+            this.toolStripButton2.DisplayStyle = System.Windows.Forms.ToolStripItemDisplayStyle.Text;
+            this.toolStripButton2.Image = ((System.Drawing.Image)(resources.GetObject("toolStripButton2.Image")));
+            this.toolStripButton2.ImageTransparentColor = System.Drawing.Color.Magenta;
+            this.toolStripButton2.Name = "toolStripButton2";
+            this.toolStripButton2.Size = new System.Drawing.Size(23, 22);
+            this.toolStripButton2.Text = ">";
+            this.toolStripButton2.Click += new System.EventHandler(this.toolStripButton2_Click);
+            // 
+            // toolStripSeparator2
+            // 
+            this.toolStripSeparator2.Name = "toolStripSeparator2";
+            this.toolStripSeparator2.Size = new System.Drawing.Size(6, 25);
+            // 
+            // toolStripLabel2
+            // 
+            this.toolStripLabel2.Name = "toolStripLabel2";
+            this.toolStripLabel2.Size = new System.Drawing.Size(42, 22);
+            this.toolStripLabel2.Text = "Zoom:";
+            // 
+            // _zoom
+            // 
+            this._zoom.Name = "_zoom";
+            this._zoom.Size = new System.Drawing.Size(100, 25);
+            this._zoom.KeyDown += new System.Windows.Forms.KeyEventHandler(this._zoom_KeyDown);
+            // 
+            // toolStripSeparator7
+            // 
+            this.toolStripSeparator7.Name = "toolStripSeparator7";
+            this.toolStripSeparator7.Size = new System.Drawing.Size(6, 25);
+            // 
+            // toolStripLabel3
+            // 
+            this.toolStripLabel3.Name = "toolStripLabel3";
+            this.toolStripLabel3.Size = new System.Drawing.Size(45, 22);
+            this.toolStripLabel3.Text = "Search:";
+            // 
+            // _search
+            // 
+            this._search.Name = "_search";
+            this._search.Size = new System.Drawing.Size(100, 25);
+            this._search.KeyDown += new System.Windows.Forms.KeyEventHandler(this._search_KeyDown);
+            // 
+            // toolStripSeparator4
+            // 
+            this.toolStripSeparator4.Name = "toolStripSeparator4";
+            this.toolStripSeparator4.Size = new System.Drawing.Size(6, 25);
+            // 
+            // toolStripButton4
+            // 
+            this.toolStripButton4.DisplayStyle = System.Windows.Forms.ToolStripItemDisplayStyle.Text;
+            this.toolStripButton4.Image = ((System.Drawing.Image)(resources.GetObject("toolStripButton4.Image")));
+            this.toolStripButton4.ImageTransparentColor = System.Drawing.Color.Magenta;
+            this.toolStripButton4.Name = "toolStripButton4";
+            this.toolStripButton4.Size = new System.Drawing.Size(23, 22);
+            this.toolStripButton4.Text = "+";
+            this.toolStripButton4.Click += new System.EventHandler(this.toolStripButton4_Click);
+            // 
+            // toolStripButton3
+            // 
+            this.toolStripButton3.DisplayStyle = System.Windows.Forms.ToolStripItemDisplayStyle.Text;
+            this.toolStripButton3.Image = ((System.Drawing.Image)(resources.GetObject("toolStripButton3.Image")));
+            this.toolStripButton3.ImageTransparentColor = System.Drawing.Color.Magenta;
+            this.toolStripButton3.Name = "toolStripButton3";
+            this.toolStripButton3.Size = new System.Drawing.Size(23, 22);
+            this.toolStripButton3.Text = "-";
+            this.toolStripButton3.Click += new System.EventHandler(this.toolStripButton3_Click);
+            // 
+            // toolStripSeparator3
+            // 
+            this.toolStripSeparator3.Name = "toolStripSeparator3";
+            this.toolStripSeparator3.Size = new System.Drawing.Size(6, 25);
+            // 
+            // _fitWidth
+            // 
+            this._fitWidth.DisplayStyle = System.Windows.Forms.ToolStripItemDisplayStyle.Text;
+            this._fitWidth.Image = ((System.Drawing.Image)(resources.GetObject("_fitWidth.Image")));
+            this._fitWidth.ImageTransparentColor = System.Drawing.Color.Magenta;
+            this._fitWidth.Name = "_fitWidth";
+            this._fitWidth.Size = new System.Drawing.Size(59, 22);
+            this._fitWidth.Text = "Fit Width";
+            this._fitWidth.Click += new System.EventHandler(this._fitWidth_Click);
+            // 
+            // _fitHeight
+            // 
+            this._fitHeight.DisplayStyle = System.Windows.Forms.ToolStripItemDisplayStyle.Text;
+            this._fitHeight.Image = ((System.Drawing.Image)(resources.GetObject("_fitHeight.Image")));
+            this._fitHeight.ImageTransparentColor = System.Drawing.Color.Magenta;
+            this._fitHeight.Name = "_fitHeight";
+            this._fitHeight.Size = new System.Drawing.Size(63, 22);
+            this._fitHeight.Text = "Fit Height";
+            this._fitHeight.Click += new System.EventHandler(this._fitHeight_Click);
+            // 
+            // _fitBest
+            // 
+            this._fitBest.DisplayStyle = System.Windows.Forms.ToolStripItemDisplayStyle.Text;
+            this._fitBest.Image = ((System.Drawing.Image)(resources.GetObject("_fitBest.Image")));
+            this._fitBest.ImageTransparentColor = System.Drawing.Color.Magenta;
+            this._fitBest.Name = "_fitBest";
+            this._fitBest.Size = new System.Drawing.Size(49, 22);
+            this._fitBest.Text = "Fit Best";
+            this._fitBest.Click += new System.EventHandler(this._fitBest_Click);
+            // 
+            // toolStripSeparator5
+            // 
+            this.toolStripSeparator5.Name = "toolStripSeparator5";
+            this.toolStripSeparator5.Size = new System.Drawing.Size(6, 25);
+            // 
+            // _rotateLeft
+            // 
+            this._rotateLeft.DisplayStyle = System.Windows.Forms.ToolStripItemDisplayStyle.Text;
+            this._rotateLeft.Image = ((System.Drawing.Image)(resources.GetObject("_rotateLeft.Image")));
+            this._rotateLeft.ImageTransparentColor = System.Drawing.Color.Magenta;
+            this._rotateLeft.Name = "_rotateLeft";
+            this._rotateLeft.Size = new System.Drawing.Size(68, 22);
+            this._rotateLeft.Text = "Rotate Left";
+            this._rotateLeft.Click += new System.EventHandler(this._rotateLeft_Click);
+            // 
+            // _rotateRight
+            // 
+            this._rotateRight.DisplayStyle = System.Windows.Forms.ToolStripItemDisplayStyle.Text;
+            this._rotateRight.Image = ((System.Drawing.Image)(resources.GetObject("_rotateRight.Image")));
+            this._rotateRight.ImageTransparentColor = System.Drawing.Color.Magenta;
+            this._rotateRight.Name = "_rotateRight";
+            this._rotateRight.Size = new System.Drawing.Size(76, 22);
+            this._rotateRight.Text = "Rotate Right";
+            this._rotateRight.Click += new System.EventHandler(this._rotateRight_Click);
+            // 
+            // toolStripSeparator6
+            // 
+            this.toolStripSeparator6.Name = "toolStripSeparator6";
+            this.toolStripSeparator6.Size = new System.Drawing.Size(6, 25);
+            // 
+            // _showToolbar
+            // 
+            this._showToolbar.CheckOnClick = true;
+            this._showToolbar.DisplayStyle = System.Windows.Forms.ToolStripItemDisplayStyle.Text;
+            this._showToolbar.Image = ((System.Drawing.Image)(resources.GetObject("_showToolbar.Image")));
+            this._showToolbar.ImageTransparentColor = System.Drawing.Color.Magenta;
+            this._showToolbar.Name = "_showToolbar";
+            this._showToolbar.Size = new System.Drawing.Size(83, 22);
+            this._showToolbar.Text = "Show Toolbar";
+            this._showToolbar.Click += new System.EventHandler(this._hideToolbar_Click);
+            // 
+            // _showBookmarks
+            // 
+            this._showBookmarks.CheckOnClick = true;
+            this._showBookmarks.DisplayStyle = System.Windows.Forms.ToolStripItemDisplayStyle.Text;
+            this._showBookmarks.Image = ((System.Drawing.Image)(resources.GetObject("_showBookmarks.Image")));
+            this._showBookmarks.ImageTransparentColor = System.Drawing.Color.Magenta;
+            this._showBookmarks.Name = "_showBookmarks";
+            this._showBookmarks.Size = new System.Drawing.Size(102, 22);
+            this._showBookmarks.Text = "Show Bookmarks";
+            this._showBookmarks.Click += new System.EventHandler(this._hideBookmarks_Click);
+            // 
+            // statusStrip1
+            // 
+            this.statusStrip1.Items.AddRange(new System.Windows.Forms.ToolStripItem[] {
+            this.toolStripStatusLabel1,
+            this._pageToolStripLabel,
+            this.toolStripStatusLabel2,
+            this._coordinatesToolStripLabel});
+            this.statusStrip1.Location = new System.Drawing.Point(0, 573);
+            this.statusStrip1.Name = "statusStrip1";
+            this.statusStrip1.Size = new System.Drawing.Size(1128, 22);
+            this.statusStrip1.TabIndex = 3;
+            this.statusStrip1.Text = "statusStrip1";
+            // 
+            // toolStripStatusLabel1
+            // 
+            this.toolStripStatusLabel1.Name = "toolStripStatusLabel1";
+            this.toolStripStatusLabel1.Size = new System.Drawing.Size(36, 17);
+            this.toolStripStatusLabel1.Text = "Page:";
+            // 
+            // _pageToolStripLabel
+            // 
+            this._pageToolStripLabel.Name = "_pageToolStripLabel";
+            this._pageToolStripLabel.Size = new System.Drawing.Size(41, 17);
+            this._pageToolStripLabel.Text = "(page)";
+            // 
+            // toolStripStatusLabel2
+            // 
+            this.toolStripStatusLabel2.Name = "toolStripStatusLabel2";
+            this.toolStripStatusLabel2.Size = new System.Drawing.Size(74, 17);
+            this.toolStripStatusLabel2.Text = "Coordinates:";
+            // 
+            // _coordinatesToolStripLabel
+            // 
+            this._coordinatesToolStripLabel.Name = "_coordinatesToolStripLabel";
+            this._coordinatesToolStripLabel.Size = new System.Drawing.Size(77, 17);
+            this._coordinatesToolStripLabel.Text = "(coordinates)";
+            // 
+            // toolStripMenuItem6
+            // 
+            this.toolStripMenuItem6.Name = "toolStripMenuItem6";
+            this.toolStripMenuItem6.Size = new System.Drawing.Size(241, 6);
+            // 
+            // informationToolStripMenuItem
+            // 
+            this.informationToolStripMenuItem.Name = "informationToolStripMenuItem";
+            this.informationToolStripMenuItem.Size = new System.Drawing.Size(244, 22);
+            this.informationToolStripMenuItem.Text = "Information";
+            this.informationToolStripMenuItem.Click += new System.EventHandler(this.informationToolStripMenuItem_Click);
+            // 
+            // pdfViewer1
+            // 
+            this.pdfViewer1.Dock = System.Windows.Forms.DockStyle.Fill;
+            this.pdfViewer1.Location = new System.Drawing.Point(0, 49);
+            this.pdfViewer1.Name = "pdfViewer1";
+            this.pdfViewer1.Size = new System.Drawing.Size(1128, 524);
+            this.pdfViewer1.TabIndex = 0;
+            // 
+            // _getTextFromPage
+            // 
+            this._getTextFromPage.DisplayStyle = System.Windows.Forms.ToolStripItemDisplayStyle.Text;
+            this._getTextFromPage.Image = ((System.Drawing.Image)(resources.GetObject("_getTextFromPage.Image")));
+            this._getTextFromPage.ImageTransparentColor = System.Drawing.Color.Magenta;
+            this._getTextFromPage.Name = "_getTextFromPage";
+            this._getTextFromPage.Size = new System.Drawing.Size(53, 22);
+            this._getTextFromPage.Text = "Get Text";
+            this._getTextFromPage.ToolTipText = "Get Text From Current Page";
+            this._getTextFromPage.Click += new System.EventHandler(this._getTextFromPage_Click);
+            // 
+            // MainForm
+            // 
+            this.AutoScaleDimensions = new System.Drawing.SizeF(6F, 13F);
+            this.AutoScaleMode = System.Windows.Forms.AutoScaleMode.Font;
+            this.ClientSize = new System.Drawing.Size(1128, 595);
+            this.Controls.Add(this.pdfViewer1);
+            this.Controls.Add(this.statusStrip1);
+            this.Controls.Add(this.toolStrip1);
+            this.Controls.Add(this.menuStrip1);
+            this.MainMenuStrip = this.menuStrip1;
+            this.Name = "MainForm";
+            this.Text = "Form1";
+            this.Shown += new System.EventHandler(this.MainForm_Shown);
+            this.menuStrip1.ResumeLayout(false);
+            this.menuStrip1.PerformLayout();
+            this.toolStrip1.ResumeLayout(false);
+            this.toolStrip1.PerformLayout();
+            this.statusStrip1.ResumeLayout(false);
+            this.statusStrip1.PerformLayout();
+            this.ResumeLayout(false);
+            this.PerformLayout();
+
+        }
+
+        #endregion
+
+        private global::PdfiumViewer.PdfViewer pdfViewer1;
+        private System.Windows.Forms.MenuStrip menuStrip1;
+        private System.Windows.Forms.ToolStripMenuItem fileToolStripMenuItem;
+        private System.Windows.Forms.ToolStripMenuItem openToolStripMenuItem;
+        private System.Windows.Forms.ToolStripSeparator toolStripMenuItem1;
+        private System.Windows.Forms.ToolStripMenuItem exitToolStripMenuItem;
+        private System.Windows.Forms.ToolStripMenuItem toolsToolStripMenuItem;
+        private System.Windows.Forms.ToolStripMenuItem renderToBitmapsToolStripMenuItem;
+        private System.Windows.Forms.ToolStrip toolStrip1;
+        private System.Windows.Forms.ToolStripLabel toolStripLabel1;
+        private System.Windows.Forms.ToolStripTextBox _page;
+        private System.Windows.Forms.ToolStripSeparator toolStripSeparator1;
+        private System.Windows.Forms.ToolStripButton toolStripButton1;
+        private System.Windows.Forms.ToolStripButton toolStripButton2;
+        private System.Windows.Forms.ToolStripSeparator toolStripMenuItem2;
+        private System.Windows.Forms.ToolStripMenuItem cutMarginsWhenPrintingToolStripMenuItem;
+        private System.Windows.Forms.ToolStripMenuItem shrinkToMarginsWhenPrintingToolStripMenuItem;
+        private System.Windows.Forms.ToolStripMenuItem printPreviewToolStripMenuItem;
+        private System.Windows.Forms.ToolStripSeparator toolStripMenuItem3;
+        private System.Windows.Forms.ToolStripSeparator toolStripSeparator2;
+        private System.Windows.Forms.ToolStripButton _fitWidth;
+        private System.Windows.Forms.ToolStripButton _fitHeight;
+        private System.Windows.Forms.ToolStripLabel toolStripLabel2;
+        private System.Windows.Forms.ToolStripTextBox _zoom;
+        private System.Windows.Forms.ToolStripSeparator toolStripSeparator4;
+        private System.Windows.Forms.ToolStripButton toolStripButton4;
+        private System.Windows.Forms.ToolStripButton toolStripButton3;
+        private System.Windows.Forms.ToolStripSeparator toolStripSeparator3;
+        private System.Windows.Forms.ToolStripSeparator toolStripSeparator5;
+        private System.Windows.Forms.ToolStripButton _rotateLeft;
+        private System.Windows.Forms.ToolStripButton _rotateRight;
+        private System.Windows.Forms.ToolStripButton _fitBest;
+        private System.Windows.Forms.ToolStripSeparator toolStripSeparator6;
+        private System.Windows.Forms.ToolStripButton _showToolbar;
+        private System.Windows.Forms.ToolStripButton _showBookmarks;
+        private System.Windows.Forms.ToolStripSeparator toolStripMenuItem4;
+        private System.Windows.Forms.ToolStripMenuItem deleteCurrentPageToolStripMenuItem;
+        private System.Windows.Forms.ToolStripMenuItem rotateCurrentPageToolStripMenuItem;
+        private System.Windows.Forms.ToolStripMenuItem rotate0ToolStripMenuItem;
+        private System.Windows.Forms.ToolStripMenuItem rotate90ToolStripMenuItem;
+        private System.Windows.Forms.ToolStripMenuItem rotate180ToolStripMenuItem;
+        private System.Windows.Forms.ToolStripMenuItem rotate270ToolStripMenuItem;
+        private System.Windows.Forms.ToolStripSeparator toolStripSeparator7;
+        private System.Windows.Forms.ToolStripLabel toolStripLabel3;
+        private System.Windows.Forms.ToolStripTextBox _search;
+        private System.Windows.Forms.StatusStrip statusStrip1;
+        private System.Windows.Forms.ToolStripStatusLabel toolStripStatusLabel1;
+        private System.Windows.Forms.ToolStripStatusLabel _pageToolStripLabel;
+        private System.Windows.Forms.ToolStripStatusLabel toolStripStatusLabel2;
+        private System.Windows.Forms.ToolStripStatusLabel _coordinatesToolStripLabel;
+        private System.Windows.Forms.ToolStripSeparator toolStripMenuItem5;
+        private System.Windows.Forms.ToolStripMenuItem showRangeOfPagesToolStripMenuItem;
+        private System.Windows.Forms.ToolStripSeparator toolStripMenuItem6;
+        private System.Windows.Forms.ToolStripMenuItem informationToolStripMenuItem;
+        private System.Windows.Forms.ToolStripButton _getTextFromPage;
+    }
+}
+