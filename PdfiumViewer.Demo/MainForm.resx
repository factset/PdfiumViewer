﻿<?xml version="1.0" encoding="utf-8"?>
<root>
  <!-- 
    Microsoft ResX Schema 
    
    Version 2.0
    
    The primary goals of this format is to allow a simple XML format 
    that is mostly human readable. The generation and parsing of the 
    various data types are done through the TypeConverter classes 
    associated with the data types.
    
    Example:
    
    ... ado.net/XML headers & schema ...
    <resheader name="resmimetype">text/microsoft-resx</resheader>
    <resheader name="version">2.0</resheader>
    <resheader name="reader">System.Resources.ResXResourceReader, System.Windows.Forms, ...</resheader>
    <resheader name="writer">System.Resources.ResXResourceWriter, System.Windows.Forms, ...</resheader>
    <data name="Name1"><value>this is my long string</value><comment>this is a comment</comment></data>
    <data name="Color1" type="System.Drawing.Color, System.Drawing">Blue</data>
    <data name="Bitmap1" mimetype="application/x-microsoft.net.object.binary.base64">
        <value>[base64 mime encoded serialized .NET Framework object]</value>
    </data>
    <data name="Icon1" type="System.Drawing.Icon, System.Drawing" mimetype="application/x-microsoft.net.object.bytearray.base64">
        <value>[base64 mime encoded string representing a byte array form of the .NET Framework object]</value>
        <comment>This is a comment</comment>
    </data>
                
    There are any number of "resheader" rows that contain simple 
    name/value pairs.
    
    Each data row contains a name, and value. The row also contains a 
    type or mimetype. Type corresponds to a .NET class that support 
    text/value conversion through the TypeConverter architecture. 
    Classes that don't support this are serialized and stored with the 
    mimetype set.
    
    The mimetype is used for serialized objects, and tells the 
    ResXResourceReader how to depersist the object. This is currently not 
    extensible. For a given mimetype the value must be set accordingly:
    
    Note - application/x-microsoft.net.object.binary.base64 is the format 
    that the ResXResourceWriter will generate, however the reader can 
    read any of the formats listed below.
    
    mimetype: application/x-microsoft.net.object.binary.base64
    value   : The object must be serialized with 
            : System.Runtime.Serialization.Formatters.Binary.BinaryFormatter
            : and then encoded with base64 encoding.
    
    mimetype: application/x-microsoft.net.object.soap.base64
    value   : The object must be serialized with 
            : System.Runtime.Serialization.Formatters.Soap.SoapFormatter
            : and then encoded with base64 encoding.

    mimetype: application/x-microsoft.net.object.bytearray.base64
    value   : The object must be serialized into a byte array 
            : using a System.ComponentModel.TypeConverter
            : and then encoded with base64 encoding.
    -->
  <xsd:schema id="root" xmlns="" xmlns:xsd="http://www.w3.org/2001/XMLSchema" xmlns:msdata="urn:schemas-microsoft-com:xml-msdata">
    <xsd:import namespace="http://www.w3.org/XML/1998/namespace" />
    <xsd:element name="root" msdata:IsDataSet="true">
      <xsd:complexType>
        <xsd:choice maxOccurs="unbounded">
          <xsd:element name="metadata">
            <xsd:complexType>
              <xsd:sequence>
                <xsd:element name="value" type="xsd:string" minOccurs="0" />
              </xsd:sequence>
              <xsd:attribute name="name" use="required" type="xsd:string" />
              <xsd:attribute name="type" type="xsd:string" />
              <xsd:attribute name="mimetype" type="xsd:string" />
              <xsd:attribute ref="xml:space" />
            </xsd:complexType>
          </xsd:element>
          <xsd:element name="assembly">
            <xsd:complexType>
              <xsd:attribute name="alias" type="xsd:string" />
              <xsd:attribute name="name" type="xsd:string" />
            </xsd:complexType>
          </xsd:element>
          <xsd:element name="data">
            <xsd:complexType>
              <xsd:sequence>
                <xsd:element name="value" type="xsd:string" minOccurs="0" msdata:Ordinal="1" />
                <xsd:element name="comment" type="xsd:string" minOccurs="0" msdata:Ordinal="2" />
              </xsd:sequence>
              <xsd:attribute name="name" type="xsd:string" use="required" msdata:Ordinal="1" />
              <xsd:attribute name="type" type="xsd:string" msdata:Ordinal="3" />
              <xsd:attribute name="mimetype" type="xsd:string" msdata:Ordinal="4" />
              <xsd:attribute ref="xml:space" />
            </xsd:complexType>
          </xsd:element>
          <xsd:element name="resheader">
            <xsd:complexType>
              <xsd:sequence>
                <xsd:element name="value" type="xsd:string" minOccurs="0" msdata:Ordinal="1" />
              </xsd:sequence>
              <xsd:attribute name="name" type="xsd:string" use="required" />
            </xsd:complexType>
          </xsd:element>
        </xsd:choice>
      </xsd:complexType>
    </xsd:element>
  </xsd:schema>
  <resheader name="resmimetype">
    <value>text/microsoft-resx</value>
  </resheader>
  <resheader name="version">
    <value>2.0</value>
  </resheader>
  <resheader name="reader">
    <value>System.Resources.ResXResourceReader, System.Windows.Forms, Version=2.0.0.0, Culture=neutral, PublicKeyToken=b77a5c561934e089</value>
  </resheader>
  <resheader name="writer">
    <value>System.Resources.ResXResourceWriter, System.Windows.Forms, Version=2.0.0.0, Culture=neutral, PublicKeyToken=b77a5c561934e089</value>
  </resheader>
  <metadata name="menuStrip1.TrayLocation" type="System.Drawing.Point, System.Drawing, Version=2.0.0.0, Culture=neutral, PublicKeyToken=b03f5f7f11d50a3a">
    <value>17, 17</value>
  </metadata>
  <metadata name="toolStrip1.TrayLocation" type="System.Drawing.Point, System.Drawing, Version=2.0.0.0, Culture=neutral, PublicKeyToken=b03f5f7f11d50a3a">
    <value>132, 17</value>
  </metadata>
  <assembly alias="System.Drawing" name="System.Drawing, Version=2.0.0.0, Culture=neutral, PublicKeyToken=b03f5f7f11d50a3a" />
  <data name="toolStripButton1.Image" type="System.Drawing.Bitmap, System.Drawing" mimetype="application/x-microsoft.net.object.bytearray.base64">
    <value>
        iVBORw0KGgoAAAANSUhEUgAAABAAAAAQCAYAAAAf8/9hAAAAAXNSR0IArs4c6QAAAARnQU1BAACxjwv8
        YQUAAAAJcEhZcwAADsMAAA7DAcdvqGQAAAIDSURBVDhPpZLrS5NhGMb3j4SWh0oRQVExD4gonkDpg4hG
        YKxG6WBogkMZKgPNCEVJFBGdGETEvgwyO9DJE5syZw3PIlPEE9pgBCLZ5XvdMB8Ew8gXbl54nuf63dd9
        0OGSnwCahxbPRNPAPMw9Xpg6ZmF46kZZ0xSKzJPIrhpDWsVnpBhGkKx3nAX8Pv7z1zg8OoY/cITdn4fw
        bf/C0kYAN3Ma/w3gWfZL5kzTKBxjWyK2DftwI9tyMYCZKXbNHaD91bLYJrDXsYbrWfUKwJrPE9M2M1Oc
        VzOOpHI7Jr376Hi9ogHqFIANO0/MmmmbmSmm9a8ze+I4MrNWAdjtoJgWcx+PSzg166yZZ8xM8XvXDix9
        c4jIqFYAjoriBV9AhEPv1mH/sonogha0afbZMMZz+yreTGyhpusHwtNNCsA5U1zS4BLxzJIfg299qO32
        Ir7UJtZfftyATqeT+8o2D8JSjQrAJblrncYL7ZJ2+bfaFnC/1S1NjL3diRat7qrO7wLRP3HjWsojBeCo
        mDEo5mNjuweFGvjWg2EBhCbpkW78htSHHwRyNdmgAFzPEee2iFkzayy2OLXzT4gr6UdUnlXrullsxxQ+
        kx0g8BTA3aZlButjSTyjODq/WcQcW/B/Je4OQhLvKQDnzN1mp0nnkvAhR8VuMzNrpm1mpjgkoVwB/v8D
        TgDQASA1MVpwzwAAAABJRU5ErkJggg==
</value>
  </data>
  <data name="toolStripButton2.Image" type="System.Drawing.Bitmap, System.Drawing" mimetype="application/x-microsoft.net.object.bytearray.base64">
    <value>
        iVBORw0KGgoAAAANSUhEUgAAABAAAAAQCAYAAAAf8/9hAAAAAXNSR0IArs4c6QAAAARnQU1BAACxjwv8
        YQUAAAAJcEhZcwAADsMAAA7DAcdvqGQAAAIDSURBVDhPpZLrS5NhGMb3j4SWh0oRQVExD4gonkDpg4hG
        YKxG6WBogkMZKgPNCEVJFBGdGETEvgwyO9DJE5syZw3PIlPEE9pgBCLZ5XvdMB8Ew8gXbl54nuf63dd9
        0OGSnwCahxbPRNPAPMw9Xpg6ZmF46kZZ0xSKzJPIrhpDWsVnpBhGkKx3nAX8Pv7z1zg8OoY/cITdn4fw
        bf/C0kYAN3Ma/w3gWfZL5kzTKBxjWyK2DftwI9tyMYCZKXbNHaD91bLYJrDXsYbrWfUKwJrPE9M2M1Oc
        VzOOpHI7Jr376Hi9ogHqFIANO0/MmmmbmSmm9a8ze+I4MrNWAdjtoJgWcx+PSzg166yZZ8xM8XvXDix9
        c4jIqFYAjoriBV9AhEPv1mH/sonogha0afbZMMZz+yreTGyhpusHwtNNCsA5U1zS4BLxzJIfg299qO32
        Ir7UJtZfftyATqeT+8o2D8JSjQrAJblrncYL7ZJ2+bfaFnC/1S1NjL3diRat7qrO7wLRP3HjWsojBeCo
        mDEo5mNjuweFGvjWg2EBhCbpkW78htSHHwRyNdmgAFzPEee2iFkzayy2OLXzT4gr6UdUnlXrullsxxQ+
        kx0g8BTA3aZlButjSTyjODq/WcQcW/B/Je4OQhLvKQDnzN1mp0nnkvAhR8VuMzNrpm1mpjgkoVwB/v8D
        TgDQASA1MVpwzwAAAABJRU5ErkJggg==
</value>
  </data>
  <data name="toolStripButton4.Image" type="System.Drawing.Bitmap, System.Drawing" mimetype="application/x-microsoft.net.object.bytearray.base64">
    <value>
        iVBORw0KGgoAAAANSUhEUgAAABAAAAAQCAYAAAAf8/9hAAAAAXNSR0IArs4c6QAAAARnQU1BAACxjwv8
        YQUAAAAJcEhZcwAADsMAAA7DAcdvqGQAAAIDSURBVDhPpZLrS5NhGMb3j4SWh0oRQVExD4gonkDpg4hG
        YKxG6WBogkMZKgPNCEVJFBGdGETEvgwyO9DJE5syZw3PIlPEE9pgBCLZ5XvdMB8Ew8gXbl54nuf63dd9
        0OGSnwCahxbPRNPAPMw9Xpg6ZmF46kZZ0xSKzJPIrhpDWsVnpBhGkKx3nAX8Pv7z1zg8OoY/cITdn4fw
        bf/C0kYAN3Ma/w3gWfZL5kzTKBxjWyK2DftwI9tyMYCZKXbNHaD91bLYJrDXsYbrWfUKwJrPE9M2M1Oc
        VzOOpHI7Jr376Hi9ogHqFIANO0/MmmmbmSmm9a8ze+I4MrNWAdjtoJgWcx+PSzg166yZZ8xM8XvXDix9
        c4jIqFYAjoriBV9AhEPv1mH/sonogha0afbZMMZz+yreTGyhpusHwtNNCsA5U1zS4BLxzJIfg299qO32
        Ir7UJtZfftyATqeT+8o2D8JSjQrAJblrncYL7ZJ2+bfaFnC/1S1NjL3diRat7qrO7wLRP3HjWsojBeCo
        mDEo5mNjuweFGvjWg2EBhCbpkW78htSHHwRyNdmgAFzPEee2iFkzayy2OLXzT4gr6UdUnlXrullsxxQ+
        kx0g8BTA3aZlButjSTyjODq/WcQcW/B/Je4OQhLvKQDnzN1mp0nnkvAhR8VuMzNrpm1mpjgkoVwB/v8D
        TgDQASA1MVpwzwAAAABJRU5ErkJggg==
</value>
  </data>
  <data name="toolStripButton3.Image" type="System.Drawing.Bitmap, System.Drawing" mimetype="application/x-microsoft.net.object.bytearray.base64">
    <value>
        iVBORw0KGgoAAAANSUhEUgAAABAAAAAQCAYAAAAf8/9hAAAAAXNSR0IArs4c6QAAAARnQU1BAACxjwv8
        YQUAAAAJcEhZcwAADsMAAA7DAcdvqGQAAAIDSURBVDhPpZLrS5NhGMb3j4SWh0oRQVExD4gonkDpg4hG
        YKxG6WBogkMZKgPNCEVJFBGdGETEvgwyO9DJE5syZw3PIlPEE9pgBCLZ5XvdMB8Ew8gXbl54nuf63dd9
        0OGSnwCahxbPRNPAPMw9Xpg6ZmF46kZZ0xSKzJPIrhpDWsVnpBhGkKx3nAX8Pv7z1zg8OoY/cITdn4fw
        bf/C0kYAN3Ma/w3gWfZL5kzTKBxjWyK2DftwI9tyMYCZKXbNHaD91bLYJrDXsYbrWfUKwJrPE9M2M1Oc
        VzOOpHI7Jr376Hi9ogHqFIANO0/MmmmbmSmm9a8ze+I4MrNWAdjtoJgWcx+PSzg166yZZ8xM8XvXDix9
        c4jIqFYAjoriBV9AhEPv1mH/sonogha0afbZMMZz+yreTGyhpusHwtNNCsA5U1zS4BLxzJIfg299qO32
        Ir7UJtZfftyATqeT+8o2D8JSjQrAJblrncYL7ZJ2+bfaFnC/1S1NjL3diRat7qrO7wLRP3HjWsojBeCo
        mDEo5mNjuweFGvjWg2EBhCbpkW78htSHHwRyNdmgAFzPEee2iFkzayy2OLXzT4gr6UdUnlXrullsxxQ+
        kx0g8BTA3aZlButjSTyjODq/WcQcW/B/Je4OQhLvKQDnzN1mp0nnkvAhR8VuMzNrpm1mpjgkoVwB/v8D
        TgDQASA1MVpwzwAAAABJRU5ErkJggg==
</value>
  </data>
  <data name="_fitWidth.Image" type="System.Drawing.Bitmap, System.Drawing" mimetype="application/x-microsoft.net.object.bytearray.base64">
    <value>
        iVBORw0KGgoAAAANSUhEUgAAABAAAAAQCAYAAAAf8/9hAAAAAXNSR0IArs4c6QAAAARnQU1BAACxjwv8
        YQUAAAAJcEhZcwAADsMAAA7DAcdvqGQAAAIDSURBVDhPpZLrS5NhGMb3j4SWh0oRQVExD4gonkDpg4hG
        YKxG6WBogkMZKgPNCEVJFBGdGETEvgwyO9DJE5syZw3PIlPEE9pgBCLZ5XvdMB8Ew8gXbl54nuf63dd9
        0OGSnwCahxbPRNPAPMw9Xpg6ZmF46kZZ0xSKzJPIrhpDWsVnpBhGkKx3nAX8Pv7z1zg8OoY/cITdn4fw
        bf/C0kYAN3Ma/w3gWfZL5kzTKBxjWyK2DftwI9tyMYCZKXbNHaD91bLYJrDXsYbrWfUKwJrPE9M2M1Oc
        VzOOpHI7Jr376Hi9ogHqFIANO0/MmmmbmSmm9a8ze+I4MrNWAdjtoJgWcx+PSzg166yZZ8xM8XvXDix9
        c4jIqFYAjoriBV9AhEPv1mH/sonogha0afbZMMZz+yreTGyhpusHwtNNCsA5U1zS4BLxzJIfg299qO32
        Ir7UJtZfftyATqeT+8o2D8JSjQrAJblrncYL7ZJ2+bfaFnC/1S1NjL3diRat7qrO7wLRP3HjWsojBeCo
        mDEo5mNjuweFGvjWg2EBhCbpkW78htSHHwRyNdmgAFzPEee2iFkzayy2OLXzT4gr6UdUnlXrullsxxQ+
        kx0g8BTA3aZlButjSTyjODq/WcQcW/B/Je4OQhLvKQDnzN1mp0nnkvAhR8VuMzNrpm1mpjgkoVwB/v8D
        TgDQASA1MVpwzwAAAABJRU5ErkJggg==
</value>
  </data>
  <data name="_fitHeight.Image" type="System.Drawing.Bitmap, System.Drawing" mimetype="application/x-microsoft.net.object.bytearray.base64">
    <value>
        iVBORw0KGgoAAAANSUhEUgAAABAAAAAQCAYAAAAf8/9hAAAAAXNSR0IArs4c6QAAAARnQU1BAACxjwv8
        YQUAAAAJcEhZcwAADsMAAA7DAcdvqGQAAAIDSURBVDhPpZLrS5NhGMb3j4SWh0oRQVExD4gonkDpg4hG
        YKxG6WBogkMZKgPNCEVJFBGdGETEvgwyO9DJE5syZw3PIlPEE9pgBCLZ5XvdMB8Ew8gXbl54nuf63dd9
        0OGSnwCahxbPRNPAPMw9Xpg6ZmF46kZZ0xSKzJPIrhpDWsVnpBhGkKx3nAX8Pv7z1zg8OoY/cITdn4fw
        bf/C0kYAN3Ma/w3gWfZL5kzTKBxjWyK2DftwI9tyMYCZKXbNHaD91bLYJrDXsYbrWfUKwJrPE9M2M1Oc
        VzOOpHI7Jr376Hi9ogHqFIANO0/MmmmbmSmm9a8ze+I4MrNWAdjtoJgWcx+PSzg166yZZ8xM8XvXDix9
        c4jIqFYAjoriBV9AhEPv1mH/sonogha0afbZMMZz+yreTGyhpusHwtNNCsA5U1zS4BLxzJIfg299qO32
        Ir7UJtZfftyATqeT+8o2D8JSjQrAJblrncYL7ZJ2+bfaFnC/1S1NjL3diRat7qrO7wLRP3HjWsojBeCo
        mDEo5mNjuweFGvjWg2EBhCbpkW78htSHHwRyNdmgAFzPEee2iFkzayy2OLXzT4gr6UdUnlXrullsxxQ+
        kx0g8BTA3aZlButjSTyjODq/WcQcW/B/Je4OQhLvKQDnzN1mp0nnkvAhR8VuMzNrpm1mpjgkoVwB/v8D
        TgDQASA1MVpwzwAAAABJRU5ErkJggg==
</value>
  </data>
  <data name="_fitBest.Image" type="System.Drawing.Bitmap, System.Drawing" mimetype="application/x-microsoft.net.object.bytearray.base64">
    <value>
        iVBORw0KGgoAAAANSUhEUgAAABAAAAAQCAYAAAAf8/9hAAAAAXNSR0IArs4c6QAAAARnQU1BAACxjwv8
        YQUAAAAJcEhZcwAADsMAAA7DAcdvqGQAAAIDSURBVDhPpZLrS5NhGMb3j4SWh0oRQVExD4gonkDpg4hG
        YKxG6WBogkMZKgPNCEVJFBGdGETEvgwyO9DJE5syZw3PIlPEE9pgBCLZ5XvdMB8Ew8gXbl54nuf63dd9
        0OGSnwCahxbPRNPAPMw9Xpg6ZmF46kZZ0xSKzJPIrhpDWsVnpBhGkKx3nAX8Pv7z1zg8OoY/cITdn4fw
        bf/C0kYAN3Ma/w3gWfZL5kzTKBxjWyK2DftwI9tyMYCZKXbNHaD91bLYJrDXsYbrWfUKwJrPE9M2M1Oc
        VzOOpHI7Jr376Hi9ogHqFIANO0/MmmmbmSmm9a8ze+I4MrNWAdjtoJgWcx+PSzg166yZZ8xM8XvXDix9
        c4jIqFYAjoriBV9AhEPv1mH/sonogha0afbZMMZz+yreTGyhpusHwtNNCsA5U1zS4BLxzJIfg299qO32
        Ir7UJtZfftyATqeT+8o2D8JSjQrAJblrncYL7ZJ2+bfaFnC/1S1NjL3diRat7qrO7wLRP3HjWsojBeCo
        mDEo5mNjuweFGvjWg2EBhCbpkW78htSHHwRyNdmgAFzPEee2iFkzayy2OLXzT4gr6UdUnlXrullsxxQ+
        kx0g8BTA3aZlButjSTyjODq/WcQcW/B/Je4OQhLvKQDnzN1mp0nnkvAhR8VuMzNrpm1mpjgkoVwB/v8D
        TgDQASA1MVpwzwAAAABJRU5ErkJggg==
</value>
  </data>
  <data name="_rotateLeft.Image" type="System.Drawing.Bitmap, System.Drawing" mimetype="application/x-microsoft.net.object.bytearray.base64">
    <value>
        iVBORw0KGgoAAAANSUhEUgAAABAAAAAQCAYAAAAf8/9hAAAAAXNSR0IArs4c6QAAAARnQU1BAACxjwv8
        YQUAAAAJcEhZcwAADsMAAA7DAcdvqGQAAAIDSURBVDhPpZLrS5NhGMb3j4SWh0oRQVExD4gonkDpg4hG
        YKxG6WBogkMZKgPNCEVJFBGdGETEvgwyO9DJE5syZw3PIlPEE9pgBCLZ5XvdMB8Ew8gXbl54nuf63dd9
        0OGSnwCahxbPRNPAPMw9Xpg6ZmF46kZZ0xSKzJPIrhpDWsVnpBhGkKx3nAX8Pv7z1zg8OoY/cITdn4fw
        bf/C0kYAN3Ma/w3gWfZL5kzTKBxjWyK2DftwI9tyMYCZKXbNHaD91bLYJrDXsYbrWfUKwJrPE9M2M1Oc
        VzOOpHI7Jr376Hi9ogHqFIANO0/MmmmbmSmm9a8ze+I4MrNWAdjtoJgWcx+PSzg166yZZ8xM8XvXDix9
        c4jIqFYAjoriBV9AhEPv1mH/sonogha0afbZMMZz+yreTGyhpusHwtNNCsA5U1zS4BLxzJIfg299qO32
        Ir7UJtZfftyATqeT+8o2D8JSjQrAJblrncYL7ZJ2+bfaFnC/1S1NjL3diRat7qrO7wLRP3HjWsojBeCo
        mDEo5mNjuweFGvjWg2EBhCbpkW78htSHHwRyNdmgAFzPEee2iFkzayy2OLXzT4gr6UdUnlXrullsxxQ+
        kx0g8BTA3aZlButjSTyjODq/WcQcW/B/Je4OQhLvKQDnzN1mp0nnkvAhR8VuMzNrpm1mpjgkoVwB/v8D
        TgDQASA1MVpwzwAAAABJRU5ErkJggg==
</value>
  </data>
  <data name="_rotateRight.Image" type="System.Drawing.Bitmap, System.Drawing" mimetype="application/x-microsoft.net.object.bytearray.base64">
    <value>
        iVBORw0KGgoAAAANSUhEUgAAABAAAAAQCAYAAAAf8/9hAAAAAXNSR0IArs4c6QAAAARnQU1BAACxjwv8
        YQUAAAAJcEhZcwAADsMAAA7DAcdvqGQAAAIDSURBVDhPpZLrS5NhGMb3j4SWh0oRQVExD4gonkDpg4hG
        YKxG6WBogkMZKgPNCEVJFBGdGETEvgwyO9DJE5syZw3PIlPEE9pgBCLZ5XvdMB8Ew8gXbl54nuf63dd9
        0OGSnwCahxbPRNPAPMw9Xpg6ZmF46kZZ0xSKzJPIrhpDWsVnpBhGkKx3nAX8Pv7z1zg8OoY/cITdn4fw
        bf/C0kYAN3Ma/w3gWfZL5kzTKBxjWyK2DftwI9tyMYCZKXbNHaD91bLYJrDXsYbrWfUKwJrPE9M2M1Oc
        VzOOpHI7Jr376Hi9ogHqFIANO0/MmmmbmSmm9a8ze+I4MrNWAdjtoJgWcx+PSzg166yZZ8xM8XvXDix9
        c4jIqFYAjoriBV9AhEPv1mH/sonogha0afbZMMZz+yreTGyhpusHwtNNCsA5U1zS4BLxzJIfg299qO32
        Ir7UJtZfftyATqeT+8o2D8JSjQrAJblrncYL7ZJ2+bfaFnC/1S1NjL3diRat7qrO7wLRP3HjWsojBeCo
        mDEo5mNjuweFGvjWg2EBhCbpkW78htSHHwRyNdmgAFzPEee2iFkzayy2OLXzT4gr6UdUnlXrullsxxQ+
        kx0g8BTA3aZlButjSTyjODq/WcQcW/B/Je4OQhLvKQDnzN1mp0nnkvAhR8VuMzNrpm1mpjgkoVwB/v8D
        TgDQASA1MVpwzwAAAABJRU5ErkJggg==
</value>
  </data>
  <data name="_showToolbar.Image" type="System.Drawing.Bitmap, System.Drawing" mimetype="application/x-microsoft.net.object.bytearray.base64">
    <value>
        iVBORw0KGgoAAAANSUhEUgAAABAAAAAQCAYAAAAf8/9hAAAAAXNSR0IArs4c6QAAAARnQU1BAACxjwv8
        YQUAAAAJcEhZcwAADsMAAA7DAcdvqGQAAAIDSURBVDhPpZLrS5NhGMb3j4SWh0oRQVExD4gonkDpg4hG
        YKxG6WBogkMZKgPNCEVJFBGdGETEvgwyO9DJE5syZw3PIlPEE9pgBCLZ5XvdMB8Ew8gXbl54nuf63dd9
        0OGSnwCahxbPRNPAPMw9Xpg6ZmF46kZZ0xSKzJPIrhpDWsVnpBhGkKx3nAX8Pv7z1zg8OoY/cITdn4fw
        bf/C0kYAN3Ma/w3gWfZL5kzTKBxjWyK2DftwI9tyMYCZKXbNHaD91bLYJrDXsYbrWfUKwJrPE9M2M1Oc
        VzOOpHI7Jr376Hi9ogHqFIANO0/MmmmbmSmm9a8ze+I4MrNWAdjtoJgWcx+PSzg166yZZ8xM8XvXDix9
        c4jIqFYAjoriBV9AhEPv1mH/sonogha0afbZMMZz+yreTGyhpusHwtNNCsA5U1zS4BLxzJIfg299qO32
        Ir7UJtZfftyATqeT+8o2D8JSjQrAJblrncYL7ZJ2+bfaFnC/1S1NjL3diRat7qrO7wLRP3HjWsojBeCo
        mDEo5mNjuweFGvjWg2EBhCbpkW78htSHHwRyNdmgAFzPEee2iFkzayy2OLXzT4gr6UdUnlXrullsxxQ+
        kx0g8BTA3aZlButjSTyjODq/WcQcW/B/Je4OQhLvKQDnzN1mp0nnkvAhR8VuMzNrpm1mpjgkoVwB/v8D
        TgDQASA1MVpwzwAAAABJRU5ErkJggg==
</value>
  </data>
  <data name="_showBookmarks.Image" type="System.Drawing.Bitmap, System.Drawing" mimetype="application/x-microsoft.net.object.bytearray.base64">
    <value>
        iVBORw0KGgoAAAANSUhEUgAAABAAAAAQCAYAAAAf8/9hAAAAAXNSR0IArs4c6QAAAARnQU1BAACxjwv8
        YQUAAAAJcEhZcwAADsMAAA7DAcdvqGQAAAIDSURBVDhPpZLrS5NhGMb3j4SWh0oRQVExD4gonkDpg4hG
        YKxG6WBogkMZKgPNCEVJFBGdGETEvgwyO9DJE5syZw3PIlPEE9pgBCLZ5XvdMB8Ew8gXbl54nuf63dd9
        0OGSnwCahxbPRNPAPMw9Xpg6ZmF46kZZ0xSKzJPIrhpDWsVnpBhGkKx3nAX8Pv7z1zg8OoY/cITdn4fw
        bf/C0kYAN3Ma/w3gWfZL5kzTKBxjWyK2DftwI9tyMYCZKXbNHaD91bLYJrDXsYbrWfUKwJrPE9M2M1Oc
        VzOOpHI7Jr376Hi9ogHqFIANO0/MmmmbmSmm9a8ze+I4MrNWAdjtoJgWcx+PSzg166yZZ8xM8XvXDix9
        c4jIqFYAjoriBV9AhEPv1mH/sonogha0afbZMMZz+yreTGyhpusHwtNNCsA5U1zS4BLxzJIfg299qO32
        Ir7UJtZfftyATqeT+8o2D8JSjQrAJblrncYL7ZJ2+bfaFnC/1S1NjL3diRat7qrO7wLRP3HjWsojBeCo
        mDEo5mNjuweFGvjWg2EBhCbpkW78htSHHwRyNdmgAFzPEee2iFkzayy2OLXzT4gr6UdUnlXrullsxxQ+
        kx0g8BTA3aZlButjSTyjODq/WcQcW/B/Je4OQhLvKQDnzN1mp0nnkvAhR8VuMzNrpm1mpjgkoVwB/v8D
        TgDQASA1MVpwzwAAAABJRU5ErkJggg==
</value>
  </data>
<<<<<<< HEAD
  <metadata name="statusStrip1.TrayLocation" type="System.Drawing.Point, System.Drawing, Version=2.0.0.0, Culture=neutral, PublicKeyToken=b03f5f7f11d50a3a">
    <value>237, 17</value>
  </metadata>
=======
  <data name="_getTextFromPage.Image" type="System.Drawing.Bitmap, System.Drawing" mimetype="application/x-microsoft.net.object.bytearray.base64">
    <value>
        iVBORw0KGgoAAAANSUhEUgAAABAAAAAQCAYAAAAf8/9hAAAAAXNSR0IArs4c6QAAAARnQU1BAACxjwv8
        YQUAAAAJcEhZcwAADsMAAA7DAcdvqGQAAAIDSURBVDhPpZLrS5NhGMb3j4SWh0oRQVExD4gonkDpg4hG
        YKxG6WBogkMZKgPNCEVJFBGdGETEvgwyO9DJE5syZw3PIlPEE9pgBCLZ5XvdMB8Ew8gXbl54nuf63dd9
        0OGSnwCahxbPRNPAPMw9Xpg6ZmF46kZZ0xSKzJPIrhpDWsVnpBhGkKx3nAX8Pv7z1zg8OoY/cITdn4fw
        bf/C0kYAN3Ma/w3gWfZL5kzTKBxjWyK2DftwI9tyMYCZKXbNHaD91bLYJrDXsYbrWfUKwJrPE9M2M1Oc
        VzOOpHI7Jr376Hi9ogHqFIANO0/MmmmbmSmm9a8ze+I4MrNWAdjtoJgWcx+PSzg166yZZ8xM8XvXDix9
        c4jIqFYAjoriBV9AhEPv1mH/sonogha0afbZMMZz+yreTGyhpusHwtNNCsA5U1zS4BLxzJIfg299qO32
        Ir7UJtZfftyATqeT+8o2D8JSjQrAJblrncYL7ZJ2+bfaFnC/1S1NjL3diRat7qrO7wLRP3HjWsojBeCo
        mDEo5mNjuweFGvjWg2EBhCbpkW78htSHHwRyNdmgAFzPEee2iFkzayy2OLXzT4gr6UdUnlXrullsxxQ+
        kx0g8BTA3aZlButjSTyjODq/WcQcW/B/Je4OQhLvKQDnzN1mp0nnkvAhR8VuMzNrpm1mpjgkoVwB/v8D
        TgDQASA1MVpwzwAAAABJRU5ErkJggg==
</value>
  </data>
>>>>>>> 6621dc3d
</root><|MERGE_RESOLUTION|>--- conflicted
+++ resolved
@@ -1,313 +1,310 @@
-﻿<?xml version="1.0" encoding="utf-8"?>
-<root>
-  <!-- 
-    Microsoft ResX Schema 
-    
-    Version 2.0
-    
-    The primary goals of this format is to allow a simple XML format 
-    that is mostly human readable. The generation and parsing of the 
-    various data types are done through the TypeConverter classes 
-    associated with the data types.
-    
-    Example:
-    
-    ... ado.net/XML headers & schema ...
-    <resheader name="resmimetype">text/microsoft-resx</resheader>
-    <resheader name="version">2.0</resheader>
-    <resheader name="reader">System.Resources.ResXResourceReader, System.Windows.Forms, ...</resheader>
-    <resheader name="writer">System.Resources.ResXResourceWriter, System.Windows.Forms, ...</resheader>
-    <data name="Name1"><value>this is my long string</value><comment>this is a comment</comment></data>
-    <data name="Color1" type="System.Drawing.Color, System.Drawing">Blue</data>
-    <data name="Bitmap1" mimetype="application/x-microsoft.net.object.binary.base64">
-        <value>[base64 mime encoded serialized .NET Framework object]</value>
-    </data>
-    <data name="Icon1" type="System.Drawing.Icon, System.Drawing" mimetype="application/x-microsoft.net.object.bytearray.base64">
-        <value>[base64 mime encoded string representing a byte array form of the .NET Framework object]</value>
-        <comment>This is a comment</comment>
-    </data>
-                
-    There are any number of "resheader" rows that contain simple 
-    name/value pairs.
-    
-    Each data row contains a name, and value. The row also contains a 
-    type or mimetype. Type corresponds to a .NET class that support 
-    text/value conversion through the TypeConverter architecture. 
-    Classes that don't support this are serialized and stored with the 
-    mimetype set.
-    
-    The mimetype is used for serialized objects, and tells the 
-    ResXResourceReader how to depersist the object. This is currently not 
-    extensible. For a given mimetype the value must be set accordingly:
-    
-    Note - application/x-microsoft.net.object.binary.base64 is the format 
-    that the ResXResourceWriter will generate, however the reader can 
-    read any of the formats listed below.
-    
-    mimetype: application/x-microsoft.net.object.binary.base64
-    value   : The object must be serialized with 
-            : System.Runtime.Serialization.Formatters.Binary.BinaryFormatter
-            : and then encoded with base64 encoding.
-    
-    mimetype: application/x-microsoft.net.object.soap.base64
-    value   : The object must be serialized with 
-            : System.Runtime.Serialization.Formatters.Soap.SoapFormatter
-            : and then encoded with base64 encoding.
-
-    mimetype: application/x-microsoft.net.object.bytearray.base64
-    value   : The object must be serialized into a byte array 
-            : using a System.ComponentModel.TypeConverter
-            : and then encoded with base64 encoding.
-    -->
-  <xsd:schema id="root" xmlns="" xmlns:xsd="http://www.w3.org/2001/XMLSchema" xmlns:msdata="urn:schemas-microsoft-com:xml-msdata">
-    <xsd:import namespace="http://www.w3.org/XML/1998/namespace" />
-    <xsd:element name="root" msdata:IsDataSet="true">
-      <xsd:complexType>
-        <xsd:choice maxOccurs="unbounded">
-          <xsd:element name="metadata">
-            <xsd:complexType>
-              <xsd:sequence>
-                <xsd:element name="value" type="xsd:string" minOccurs="0" />
-              </xsd:sequence>
-              <xsd:attribute name="name" use="required" type="xsd:string" />
-              <xsd:attribute name="type" type="xsd:string" />
-              <xsd:attribute name="mimetype" type="xsd:string" />
-              <xsd:attribute ref="xml:space" />
-            </xsd:complexType>
-          </xsd:element>
-          <xsd:element name="assembly">
-            <xsd:complexType>
-              <xsd:attribute name="alias" type="xsd:string" />
-              <xsd:attribute name="name" type="xsd:string" />
-            </xsd:complexType>
-          </xsd:element>
-          <xsd:element name="data">
-            <xsd:complexType>
-              <xsd:sequence>
-                <xsd:element name="value" type="xsd:string" minOccurs="0" msdata:Ordinal="1" />
-                <xsd:element name="comment" type="xsd:string" minOccurs="0" msdata:Ordinal="2" />
-              </xsd:sequence>
-              <xsd:attribute name="name" type="xsd:string" use="required" msdata:Ordinal="1" />
-              <xsd:attribute name="type" type="xsd:string" msdata:Ordinal="3" />
-              <xsd:attribute name="mimetype" type="xsd:string" msdata:Ordinal="4" />
-              <xsd:attribute ref="xml:space" />
-            </xsd:complexType>
-          </xsd:element>
-          <xsd:element name="resheader">
-            <xsd:complexType>
-              <xsd:sequence>
-                <xsd:element name="value" type="xsd:string" minOccurs="0" msdata:Ordinal="1" />
-              </xsd:sequence>
-              <xsd:attribute name="name" type="xsd:string" use="required" />
-            </xsd:complexType>
-          </xsd:element>
-        </xsd:choice>
-      </xsd:complexType>
-    </xsd:element>
-  </xsd:schema>
-  <resheader name="resmimetype">
-    <value>text/microsoft-resx</value>
-  </resheader>
-  <resheader name="version">
-    <value>2.0</value>
-  </resheader>
-  <resheader name="reader">
-    <value>System.Resources.ResXResourceReader, System.Windows.Forms, Version=2.0.0.0, Culture=neutral, PublicKeyToken=b77a5c561934e089</value>
-  </resheader>
-  <resheader name="writer">
-    <value>System.Resources.ResXResourceWriter, System.Windows.Forms, Version=2.0.0.0, Culture=neutral, PublicKeyToken=b77a5c561934e089</value>
-  </resheader>
-  <metadata name="menuStrip1.TrayLocation" type="System.Drawing.Point, System.Drawing, Version=2.0.0.0, Culture=neutral, PublicKeyToken=b03f5f7f11d50a3a">
-    <value>17, 17</value>
-  </metadata>
-  <metadata name="toolStrip1.TrayLocation" type="System.Drawing.Point, System.Drawing, Version=2.0.0.0, Culture=neutral, PublicKeyToken=b03f5f7f11d50a3a">
-    <value>132, 17</value>
-  </metadata>
-  <assembly alias="System.Drawing" name="System.Drawing, Version=2.0.0.0, Culture=neutral, PublicKeyToken=b03f5f7f11d50a3a" />
-  <data name="toolStripButton1.Image" type="System.Drawing.Bitmap, System.Drawing" mimetype="application/x-microsoft.net.object.bytearray.base64">
-    <value>
-        iVBORw0KGgoAAAANSUhEUgAAABAAAAAQCAYAAAAf8/9hAAAAAXNSR0IArs4c6QAAAARnQU1BAACxjwv8
-        YQUAAAAJcEhZcwAADsMAAA7DAcdvqGQAAAIDSURBVDhPpZLrS5NhGMb3j4SWh0oRQVExD4gonkDpg4hG
-        YKxG6WBogkMZKgPNCEVJFBGdGETEvgwyO9DJE5syZw3PIlPEE9pgBCLZ5XvdMB8Ew8gXbl54nuf63dd9
-        0OGSnwCahxbPRNPAPMw9Xpg6ZmF46kZZ0xSKzJPIrhpDWsVnpBhGkKx3nAX8Pv7z1zg8OoY/cITdn4fw
-        bf/C0kYAN3Ma/w3gWfZL5kzTKBxjWyK2DftwI9tyMYCZKXbNHaD91bLYJrDXsYbrWfUKwJrPE9M2M1Oc
-        VzOOpHI7Jr376Hi9ogHqFIANO0/MmmmbmSmm9a8ze+I4MrNWAdjtoJgWcx+PSzg166yZZ8xM8XvXDix9
-        c4jIqFYAjoriBV9AhEPv1mH/sonogha0afbZMMZz+yreTGyhpusHwtNNCsA5U1zS4BLxzJIfg299qO32
-        Ir7UJtZfftyATqeT+8o2D8JSjQrAJblrncYL7ZJ2+bfaFnC/1S1NjL3diRat7qrO7wLRP3HjWsojBeCo
-        mDEo5mNjuweFGvjWg2EBhCbpkW78htSHHwRyNdmgAFzPEee2iFkzayy2OLXzT4gr6UdUnlXrullsxxQ+
-        kx0g8BTA3aZlButjSTyjODq/WcQcW/B/Je4OQhLvKQDnzN1mp0nnkvAhR8VuMzNrpm1mpjgkoVwB/v8D
-        TgDQASA1MVpwzwAAAABJRU5ErkJggg==
-</value>
-  </data>
-  <data name="toolStripButton2.Image" type="System.Drawing.Bitmap, System.Drawing" mimetype="application/x-microsoft.net.object.bytearray.base64">
-    <value>
-        iVBORw0KGgoAAAANSUhEUgAAABAAAAAQCAYAAAAf8/9hAAAAAXNSR0IArs4c6QAAAARnQU1BAACxjwv8
-        YQUAAAAJcEhZcwAADsMAAA7DAcdvqGQAAAIDSURBVDhPpZLrS5NhGMb3j4SWh0oRQVExD4gonkDpg4hG
-        YKxG6WBogkMZKgPNCEVJFBGdGETEvgwyO9DJE5syZw3PIlPEE9pgBCLZ5XvdMB8Ew8gXbl54nuf63dd9
-        0OGSnwCahxbPRNPAPMw9Xpg6ZmF46kZZ0xSKzJPIrhpDWsVnpBhGkKx3nAX8Pv7z1zg8OoY/cITdn4fw
-        bf/C0kYAN3Ma/w3gWfZL5kzTKBxjWyK2DftwI9tyMYCZKXbNHaD91bLYJrDXsYbrWfUKwJrPE9M2M1Oc
-        VzOOpHI7Jr376Hi9ogHqFIANO0/MmmmbmSmm9a8ze+I4MrNWAdjtoJgWcx+PSzg166yZZ8xM8XvXDix9
-        c4jIqFYAjoriBV9AhEPv1mH/sonogha0afbZMMZz+yreTGyhpusHwtNNCsA5U1zS4BLxzJIfg299qO32
-        Ir7UJtZfftyATqeT+8o2D8JSjQrAJblrncYL7ZJ2+bfaFnC/1S1NjL3diRat7qrO7wLRP3HjWsojBeCo
-        mDEo5mNjuweFGvjWg2EBhCbpkW78htSHHwRyNdmgAFzPEee2iFkzayy2OLXzT4gr6UdUnlXrullsxxQ+
-        kx0g8BTA3aZlButjSTyjODq/WcQcW/B/Je4OQhLvKQDnzN1mp0nnkvAhR8VuMzNrpm1mpjgkoVwB/v8D
-        TgDQASA1MVpwzwAAAABJRU5ErkJggg==
-</value>
-  </data>
-  <data name="toolStripButton4.Image" type="System.Drawing.Bitmap, System.Drawing" mimetype="application/x-microsoft.net.object.bytearray.base64">
-    <value>
-        iVBORw0KGgoAAAANSUhEUgAAABAAAAAQCAYAAAAf8/9hAAAAAXNSR0IArs4c6QAAAARnQU1BAACxjwv8
-        YQUAAAAJcEhZcwAADsMAAA7DAcdvqGQAAAIDSURBVDhPpZLrS5NhGMb3j4SWh0oRQVExD4gonkDpg4hG
-        YKxG6WBogkMZKgPNCEVJFBGdGETEvgwyO9DJE5syZw3PIlPEE9pgBCLZ5XvdMB8Ew8gXbl54nuf63dd9
-        0OGSnwCahxbPRNPAPMw9Xpg6ZmF46kZZ0xSKzJPIrhpDWsVnpBhGkKx3nAX8Pv7z1zg8OoY/cITdn4fw
-        bf/C0kYAN3Ma/w3gWfZL5kzTKBxjWyK2DftwI9tyMYCZKXbNHaD91bLYJrDXsYbrWfUKwJrPE9M2M1Oc
-        VzOOpHI7Jr376Hi9ogHqFIANO0/MmmmbmSmm9a8ze+I4MrNWAdjtoJgWcx+PSzg166yZZ8xM8XvXDix9
-        c4jIqFYAjoriBV9AhEPv1mH/sonogha0afbZMMZz+yreTGyhpusHwtNNCsA5U1zS4BLxzJIfg299qO32
-        Ir7UJtZfftyATqeT+8o2D8JSjQrAJblrncYL7ZJ2+bfaFnC/1S1NjL3diRat7qrO7wLRP3HjWsojBeCo
-        mDEo5mNjuweFGvjWg2EBhCbpkW78htSHHwRyNdmgAFzPEee2iFkzayy2OLXzT4gr6UdUnlXrullsxxQ+
-        kx0g8BTA3aZlButjSTyjODq/WcQcW/B/Je4OQhLvKQDnzN1mp0nnkvAhR8VuMzNrpm1mpjgkoVwB/v8D
-        TgDQASA1MVpwzwAAAABJRU5ErkJggg==
-</value>
-  </data>
-  <data name="toolStripButton3.Image" type="System.Drawing.Bitmap, System.Drawing" mimetype="application/x-microsoft.net.object.bytearray.base64">
-    <value>
-        iVBORw0KGgoAAAANSUhEUgAAABAAAAAQCAYAAAAf8/9hAAAAAXNSR0IArs4c6QAAAARnQU1BAACxjwv8
-        YQUAAAAJcEhZcwAADsMAAA7DAcdvqGQAAAIDSURBVDhPpZLrS5NhGMb3j4SWh0oRQVExD4gonkDpg4hG
-        YKxG6WBogkMZKgPNCEVJFBGdGETEvgwyO9DJE5syZw3PIlPEE9pgBCLZ5XvdMB8Ew8gXbl54nuf63dd9
-        0OGSnwCahxbPRNPAPMw9Xpg6ZmF46kZZ0xSKzJPIrhpDWsVnpBhGkKx3nAX8Pv7z1zg8OoY/cITdn4fw
-        bf/C0kYAN3Ma/w3gWfZL5kzTKBxjWyK2DftwI9tyMYCZKXbNHaD91bLYJrDXsYbrWfUKwJrPE9M2M1Oc
-        VzOOpHI7Jr376Hi9ogHqFIANO0/MmmmbmSmm9a8ze+I4MrNWAdjtoJgWcx+PSzg166yZZ8xM8XvXDix9
-        c4jIqFYAjoriBV9AhEPv1mH/sonogha0afbZMMZz+yreTGyhpusHwtNNCsA5U1zS4BLxzJIfg299qO32
-        Ir7UJtZfftyATqeT+8o2D8JSjQrAJblrncYL7ZJ2+bfaFnC/1S1NjL3diRat7qrO7wLRP3HjWsojBeCo
-        mDEo5mNjuweFGvjWg2EBhCbpkW78htSHHwRyNdmgAFzPEee2iFkzayy2OLXzT4gr6UdUnlXrullsxxQ+
-        kx0g8BTA3aZlButjSTyjODq/WcQcW/B/Je4OQhLvKQDnzN1mp0nnkvAhR8VuMzNrpm1mpjgkoVwB/v8D
-        TgDQASA1MVpwzwAAAABJRU5ErkJggg==
-</value>
-  </data>
-  <data name="_fitWidth.Image" type="System.Drawing.Bitmap, System.Drawing" mimetype="application/x-microsoft.net.object.bytearray.base64">
-    <value>
-        iVBORw0KGgoAAAANSUhEUgAAABAAAAAQCAYAAAAf8/9hAAAAAXNSR0IArs4c6QAAAARnQU1BAACxjwv8
-        YQUAAAAJcEhZcwAADsMAAA7DAcdvqGQAAAIDSURBVDhPpZLrS5NhGMb3j4SWh0oRQVExD4gonkDpg4hG
-        YKxG6WBogkMZKgPNCEVJFBGdGETEvgwyO9DJE5syZw3PIlPEE9pgBCLZ5XvdMB8Ew8gXbl54nuf63dd9
-        0OGSnwCahxbPRNPAPMw9Xpg6ZmF46kZZ0xSKzJPIrhpDWsVnpBhGkKx3nAX8Pv7z1zg8OoY/cITdn4fw
-        bf/C0kYAN3Ma/w3gWfZL5kzTKBxjWyK2DftwI9tyMYCZKXbNHaD91bLYJrDXsYbrWfUKwJrPE9M2M1Oc
-        VzOOpHI7Jr376Hi9ogHqFIANO0/MmmmbmSmm9a8ze+I4MrNWAdjtoJgWcx+PSzg166yZZ8xM8XvXDix9
-        c4jIqFYAjoriBV9AhEPv1mH/sonogha0afbZMMZz+yreTGyhpusHwtNNCsA5U1zS4BLxzJIfg299qO32
-        Ir7UJtZfftyATqeT+8o2D8JSjQrAJblrncYL7ZJ2+bfaFnC/1S1NjL3diRat7qrO7wLRP3HjWsojBeCo
-        mDEo5mNjuweFGvjWg2EBhCbpkW78htSHHwRyNdmgAFzPEee2iFkzayy2OLXzT4gr6UdUnlXrullsxxQ+
-        kx0g8BTA3aZlButjSTyjODq/WcQcW/B/Je4OQhLvKQDnzN1mp0nnkvAhR8VuMzNrpm1mpjgkoVwB/v8D
-        TgDQASA1MVpwzwAAAABJRU5ErkJggg==
-</value>
-  </data>
-  <data name="_fitHeight.Image" type="System.Drawing.Bitmap, System.Drawing" mimetype="application/x-microsoft.net.object.bytearray.base64">
-    <value>
-        iVBORw0KGgoAAAANSUhEUgAAABAAAAAQCAYAAAAf8/9hAAAAAXNSR0IArs4c6QAAAARnQU1BAACxjwv8
-        YQUAAAAJcEhZcwAADsMAAA7DAcdvqGQAAAIDSURBVDhPpZLrS5NhGMb3j4SWh0oRQVExD4gonkDpg4hG
-        YKxG6WBogkMZKgPNCEVJFBGdGETEvgwyO9DJE5syZw3PIlPEE9pgBCLZ5XvdMB8Ew8gXbl54nuf63dd9
-        0OGSnwCahxbPRNPAPMw9Xpg6ZmF46kZZ0xSKzJPIrhpDWsVnpBhGkKx3nAX8Pv7z1zg8OoY/cITdn4fw
-        bf/C0kYAN3Ma/w3gWfZL5kzTKBxjWyK2DftwI9tyMYCZKXbNHaD91bLYJrDXsYbrWfUKwJrPE9M2M1Oc
-        VzOOpHI7Jr376Hi9ogHqFIANO0/MmmmbmSmm9a8ze+I4MrNWAdjtoJgWcx+PSzg166yZZ8xM8XvXDix9
-        c4jIqFYAjoriBV9AhEPv1mH/sonogha0afbZMMZz+yreTGyhpusHwtNNCsA5U1zS4BLxzJIfg299qO32
-        Ir7UJtZfftyATqeT+8o2D8JSjQrAJblrncYL7ZJ2+bfaFnC/1S1NjL3diRat7qrO7wLRP3HjWsojBeCo
-        mDEo5mNjuweFGvjWg2EBhCbpkW78htSHHwRyNdmgAFzPEee2iFkzayy2OLXzT4gr6UdUnlXrullsxxQ+
-        kx0g8BTA3aZlButjSTyjODq/WcQcW/B/Je4OQhLvKQDnzN1mp0nnkvAhR8VuMzNrpm1mpjgkoVwB/v8D
-        TgDQASA1MVpwzwAAAABJRU5ErkJggg==
-</value>
-  </data>
-  <data name="_fitBest.Image" type="System.Drawing.Bitmap, System.Drawing" mimetype="application/x-microsoft.net.object.bytearray.base64">
-    <value>
-        iVBORw0KGgoAAAANSUhEUgAAABAAAAAQCAYAAAAf8/9hAAAAAXNSR0IArs4c6QAAAARnQU1BAACxjwv8
-        YQUAAAAJcEhZcwAADsMAAA7DAcdvqGQAAAIDSURBVDhPpZLrS5NhGMb3j4SWh0oRQVExD4gonkDpg4hG
-        YKxG6WBogkMZKgPNCEVJFBGdGETEvgwyO9DJE5syZw3PIlPEE9pgBCLZ5XvdMB8Ew8gXbl54nuf63dd9
-        0OGSnwCahxbPRNPAPMw9Xpg6ZmF46kZZ0xSKzJPIrhpDWsVnpBhGkKx3nAX8Pv7z1zg8OoY/cITdn4fw
-        bf/C0kYAN3Ma/w3gWfZL5kzTKBxjWyK2DftwI9tyMYCZKXbNHaD91bLYJrDXsYbrWfUKwJrPE9M2M1Oc
-        VzOOpHI7Jr376Hi9ogHqFIANO0/MmmmbmSmm9a8ze+I4MrNWAdjtoJgWcx+PSzg166yZZ8xM8XvXDix9
-        c4jIqFYAjoriBV9AhEPv1mH/sonogha0afbZMMZz+yreTGyhpusHwtNNCsA5U1zS4BLxzJIfg299qO32
-        Ir7UJtZfftyATqeT+8o2D8JSjQrAJblrncYL7ZJ2+bfaFnC/1S1NjL3diRat7qrO7wLRP3HjWsojBeCo
-        mDEo5mNjuweFGvjWg2EBhCbpkW78htSHHwRyNdmgAFzPEee2iFkzayy2OLXzT4gr6UdUnlXrullsxxQ+
-        kx0g8BTA3aZlButjSTyjODq/WcQcW/B/Je4OQhLvKQDnzN1mp0nnkvAhR8VuMzNrpm1mpjgkoVwB/v8D
-        TgDQASA1MVpwzwAAAABJRU5ErkJggg==
-</value>
-  </data>
-  <data name="_rotateLeft.Image" type="System.Drawing.Bitmap, System.Drawing" mimetype="application/x-microsoft.net.object.bytearray.base64">
-    <value>
-        iVBORw0KGgoAAAANSUhEUgAAABAAAAAQCAYAAAAf8/9hAAAAAXNSR0IArs4c6QAAAARnQU1BAACxjwv8
-        YQUAAAAJcEhZcwAADsMAAA7DAcdvqGQAAAIDSURBVDhPpZLrS5NhGMb3j4SWh0oRQVExD4gonkDpg4hG
-        YKxG6WBogkMZKgPNCEVJFBGdGETEvgwyO9DJE5syZw3PIlPEE9pgBCLZ5XvdMB8Ew8gXbl54nuf63dd9
-        0OGSnwCahxbPRNPAPMw9Xpg6ZmF46kZZ0xSKzJPIrhpDWsVnpBhGkKx3nAX8Pv7z1zg8OoY/cITdn4fw
-        bf/C0kYAN3Ma/w3gWfZL5kzTKBxjWyK2DftwI9tyMYCZKXbNHaD91bLYJrDXsYbrWfUKwJrPE9M2M1Oc
-        VzOOpHI7Jr376Hi9ogHqFIANO0/MmmmbmSmm9a8ze+I4MrNWAdjtoJgWcx+PSzg166yZZ8xM8XvXDix9
-        c4jIqFYAjoriBV9AhEPv1mH/sonogha0afbZMMZz+yreTGyhpusHwtNNCsA5U1zS4BLxzJIfg299qO32
-        Ir7UJtZfftyATqeT+8o2D8JSjQrAJblrncYL7ZJ2+bfaFnC/1S1NjL3diRat7qrO7wLRP3HjWsojBeCo
-        mDEo5mNjuweFGvjWg2EBhCbpkW78htSHHwRyNdmgAFzPEee2iFkzayy2OLXzT4gr6UdUnlXrullsxxQ+
-        kx0g8BTA3aZlButjSTyjODq/WcQcW/B/Je4OQhLvKQDnzN1mp0nnkvAhR8VuMzNrpm1mpjgkoVwB/v8D
-        TgDQASA1MVpwzwAAAABJRU5ErkJggg==
-</value>
-  </data>
-  <data name="_rotateRight.Image" type="System.Drawing.Bitmap, System.Drawing" mimetype="application/x-microsoft.net.object.bytearray.base64">
-    <value>
-        iVBORw0KGgoAAAANSUhEUgAAABAAAAAQCAYAAAAf8/9hAAAAAXNSR0IArs4c6QAAAARnQU1BAACxjwv8
-        YQUAAAAJcEhZcwAADsMAAA7DAcdvqGQAAAIDSURBVDhPpZLrS5NhGMb3j4SWh0oRQVExD4gonkDpg4hG
-        YKxG6WBogkMZKgPNCEVJFBGdGETEvgwyO9DJE5syZw3PIlPEE9pgBCLZ5XvdMB8Ew8gXbl54nuf63dd9
-        0OGSnwCahxbPRNPAPMw9Xpg6ZmF46kZZ0xSKzJPIrhpDWsVnpBhGkKx3nAX8Pv7z1zg8OoY/cITdn4fw
-        bf/C0kYAN3Ma/w3gWfZL5kzTKBxjWyK2DftwI9tyMYCZKXbNHaD91bLYJrDXsYbrWfUKwJrPE9M2M1Oc
-        VzOOpHI7Jr376Hi9ogHqFIANO0/MmmmbmSmm9a8ze+I4MrNWAdjtoJgWcx+PSzg166yZZ8xM8XvXDix9
-        c4jIqFYAjoriBV9AhEPv1mH/sonogha0afbZMMZz+yreTGyhpusHwtNNCsA5U1zS4BLxzJIfg299qO32
-        Ir7UJtZfftyATqeT+8o2D8JSjQrAJblrncYL7ZJ2+bfaFnC/1S1NjL3diRat7qrO7wLRP3HjWsojBeCo
-        mDEo5mNjuweFGvjWg2EBhCbpkW78htSHHwRyNdmgAFzPEee2iFkzayy2OLXzT4gr6UdUnlXrullsxxQ+
-        kx0g8BTA3aZlButjSTyjODq/WcQcW/B/Je4OQhLvKQDnzN1mp0nnkvAhR8VuMzNrpm1mpjgkoVwB/v8D
-        TgDQASA1MVpwzwAAAABJRU5ErkJggg==
-</value>
-  </data>
-  <data name="_showToolbar.Image" type="System.Drawing.Bitmap, System.Drawing" mimetype="application/x-microsoft.net.object.bytearray.base64">
-    <value>
-        iVBORw0KGgoAAAANSUhEUgAAABAAAAAQCAYAAAAf8/9hAAAAAXNSR0IArs4c6QAAAARnQU1BAACxjwv8
-        YQUAAAAJcEhZcwAADsMAAA7DAcdvqGQAAAIDSURBVDhPpZLrS5NhGMb3j4SWh0oRQVExD4gonkDpg4hG
-        YKxG6WBogkMZKgPNCEVJFBGdGETEvgwyO9DJE5syZw3PIlPEE9pgBCLZ5XvdMB8Ew8gXbl54nuf63dd9
-        0OGSnwCahxbPRNPAPMw9Xpg6ZmF46kZZ0xSKzJPIrhpDWsVnpBhGkKx3nAX8Pv7z1zg8OoY/cITdn4fw
-        bf/C0kYAN3Ma/w3gWfZL5kzTKBxjWyK2DftwI9tyMYCZKXbNHaD91bLYJrDXsYbrWfUKwJrPE9M2M1Oc
-        VzOOpHI7Jr376Hi9ogHqFIANO0/MmmmbmSmm9a8ze+I4MrNWAdjtoJgWcx+PSzg166yZZ8xM8XvXDix9
-        c4jIqFYAjoriBV9AhEPv1mH/sonogha0afbZMMZz+yreTGyhpusHwtNNCsA5U1zS4BLxzJIfg299qO32
-        Ir7UJtZfftyATqeT+8o2D8JSjQrAJblrncYL7ZJ2+bfaFnC/1S1NjL3diRat7qrO7wLRP3HjWsojBeCo
-        mDEo5mNjuweFGvjWg2EBhCbpkW78htSHHwRyNdmgAFzPEee2iFkzayy2OLXzT4gr6UdUnlXrullsxxQ+
-        kx0g8BTA3aZlButjSTyjODq/WcQcW/B/Je4OQhLvKQDnzN1mp0nnkvAhR8VuMzNrpm1mpjgkoVwB/v8D
-        TgDQASA1MVpwzwAAAABJRU5ErkJggg==
-</value>
-  </data>
-  <data name="_showBookmarks.Image" type="System.Drawing.Bitmap, System.Drawing" mimetype="application/x-microsoft.net.object.bytearray.base64">
-    <value>
-        iVBORw0KGgoAAAANSUhEUgAAABAAAAAQCAYAAAAf8/9hAAAAAXNSR0IArs4c6QAAAARnQU1BAACxjwv8
-        YQUAAAAJcEhZcwAADsMAAA7DAcdvqGQAAAIDSURBVDhPpZLrS5NhGMb3j4SWh0oRQVExD4gonkDpg4hG
-        YKxG6WBogkMZKgPNCEVJFBGdGETEvgwyO9DJE5syZw3PIlPEE9pgBCLZ5XvdMB8Ew8gXbl54nuf63dd9
-        0OGSnwCahxbPRNPAPMw9Xpg6ZmF46kZZ0xSKzJPIrhpDWsVnpBhGkKx3nAX8Pv7z1zg8OoY/cITdn4fw
-        bf/C0kYAN3Ma/w3gWfZL5kzTKBxjWyK2DftwI9tyMYCZKXbNHaD91bLYJrDXsYbrWfUKwJrPE9M2M1Oc
-        VzOOpHI7Jr376Hi9ogHqFIANO0/MmmmbmSmm9a8ze+I4MrNWAdjtoJgWcx+PSzg166yZZ8xM8XvXDix9
-        c4jIqFYAjoriBV9AhEPv1mH/sonogha0afbZMMZz+yreTGyhpusHwtNNCsA5U1zS4BLxzJIfg299qO32
-        Ir7UJtZfftyATqeT+8o2D8JSjQrAJblrncYL7ZJ2+bfaFnC/1S1NjL3diRat7qrO7wLRP3HjWsojBeCo
-        mDEo5mNjuweFGvjWg2EBhCbpkW78htSHHwRyNdmgAFzPEee2iFkzayy2OLXzT4gr6UdUnlXrullsxxQ+
-        kx0g8BTA3aZlButjSTyjODq/WcQcW/B/Je4OQhLvKQDnzN1mp0nnkvAhR8VuMzNrpm1mpjgkoVwB/v8D
-        TgDQASA1MVpwzwAAAABJRU5ErkJggg==
-</value>
-  </data>
-<<<<<<< HEAD
-  <metadata name="statusStrip1.TrayLocation" type="System.Drawing.Point, System.Drawing, Version=2.0.0.0, Culture=neutral, PublicKeyToken=b03f5f7f11d50a3a">
-    <value>237, 17</value>
-  </metadata>
-=======
-  <data name="_getTextFromPage.Image" type="System.Drawing.Bitmap, System.Drawing" mimetype="application/x-microsoft.net.object.bytearray.base64">
-    <value>
-        iVBORw0KGgoAAAANSUhEUgAAABAAAAAQCAYAAAAf8/9hAAAAAXNSR0IArs4c6QAAAARnQU1BAACxjwv8
-        YQUAAAAJcEhZcwAADsMAAA7DAcdvqGQAAAIDSURBVDhPpZLrS5NhGMb3j4SWh0oRQVExD4gonkDpg4hG
-        YKxG6WBogkMZKgPNCEVJFBGdGETEvgwyO9DJE5syZw3PIlPEE9pgBCLZ5XvdMB8Ew8gXbl54nuf63dd9
-        0OGSnwCahxbPRNPAPMw9Xpg6ZmF46kZZ0xSKzJPIrhpDWsVnpBhGkKx3nAX8Pv7z1zg8OoY/cITdn4fw
-        bf/C0kYAN3Ma/w3gWfZL5kzTKBxjWyK2DftwI9tyMYCZKXbNHaD91bLYJrDXsYbrWfUKwJrPE9M2M1Oc
-        VzOOpHI7Jr376Hi9ogHqFIANO0/MmmmbmSmm9a8ze+I4MrNWAdjtoJgWcx+PSzg166yZZ8xM8XvXDix9
-        c4jIqFYAjoriBV9AhEPv1mH/sonogha0afbZMMZz+yreTGyhpusHwtNNCsA5U1zS4BLxzJIfg299qO32
-        Ir7UJtZfftyATqeT+8o2D8JSjQrAJblrncYL7ZJ2+bfaFnC/1S1NjL3diRat7qrO7wLRP3HjWsojBeCo
-        mDEo5mNjuweFGvjWg2EBhCbpkW78htSHHwRyNdmgAFzPEee2iFkzayy2OLXzT4gr6UdUnlXrullsxxQ+
-        kx0g8BTA3aZlButjSTyjODq/WcQcW/B/Je4OQhLvKQDnzN1mp0nnkvAhR8VuMzNrpm1mpjgkoVwB/v8D
-        TgDQASA1MVpwzwAAAABJRU5ErkJggg==
-</value>
-  </data>
->>>>>>> 6621dc3d
+﻿<?xml version="1.0" encoding="utf-8"?>
+<root>
+  <!-- 
+    Microsoft ResX Schema 
+    
+    Version 2.0
+    
+    The primary goals of this format is to allow a simple XML format 
+    that is mostly human readable. The generation and parsing of the 
+    various data types are done through the TypeConverter classes 
+    associated with the data types.
+    
+    Example:
+    
+    ... ado.net/XML headers & schema ...
+    <resheader name="resmimetype">text/microsoft-resx</resheader>
+    <resheader name="version">2.0</resheader>
+    <resheader name="reader">System.Resources.ResXResourceReader, System.Windows.Forms, ...</resheader>
+    <resheader name="writer">System.Resources.ResXResourceWriter, System.Windows.Forms, ...</resheader>
+    <data name="Name1"><value>this is my long string</value><comment>this is a comment</comment></data>
+    <data name="Color1" type="System.Drawing.Color, System.Drawing">Blue</data>
+    <data name="Bitmap1" mimetype="application/x-microsoft.net.object.binary.base64">
+        <value>[base64 mime encoded serialized .NET Framework object]</value>
+    </data>
+    <data name="Icon1" type="System.Drawing.Icon, System.Drawing" mimetype="application/x-microsoft.net.object.bytearray.base64">
+        <value>[base64 mime encoded string representing a byte array form of the .NET Framework object]</value>
+        <comment>This is a comment</comment>
+    </data>
+                
+    There are any number of "resheader" rows that contain simple 
+    name/value pairs.
+    
+    Each data row contains a name, and value. The row also contains a 
+    type or mimetype. Type corresponds to a .NET class that support 
+    text/value conversion through the TypeConverter architecture. 
+    Classes that don't support this are serialized and stored with the 
+    mimetype set.
+    
+    The mimetype is used for serialized objects, and tells the 
+    ResXResourceReader how to depersist the object. This is currently not 
+    extensible. For a given mimetype the value must be set accordingly:
+    
+    Note - application/x-microsoft.net.object.binary.base64 is the format 
+    that the ResXResourceWriter will generate, however the reader can 
+    read any of the formats listed below.
+    
+    mimetype: application/x-microsoft.net.object.binary.base64
+    value   : The object must be serialized with 
+            : System.Runtime.Serialization.Formatters.Binary.BinaryFormatter
+            : and then encoded with base64 encoding.
+    
+    mimetype: application/x-microsoft.net.object.soap.base64
+    value   : The object must be serialized with 
+            : System.Runtime.Serialization.Formatters.Soap.SoapFormatter
+            : and then encoded with base64 encoding.
+
+    mimetype: application/x-microsoft.net.object.bytearray.base64
+    value   : The object must be serialized into a byte array 
+            : using a System.ComponentModel.TypeConverter
+            : and then encoded with base64 encoding.
+    -->
+  <xsd:schema id="root" xmlns="" xmlns:xsd="http://www.w3.org/2001/XMLSchema" xmlns:msdata="urn:schemas-microsoft-com:xml-msdata">
+    <xsd:import namespace="http://www.w3.org/XML/1998/namespace" />
+    <xsd:element name="root" msdata:IsDataSet="true">
+      <xsd:complexType>
+        <xsd:choice maxOccurs="unbounded">
+          <xsd:element name="metadata">
+            <xsd:complexType>
+              <xsd:sequence>
+                <xsd:element name="value" type="xsd:string" minOccurs="0" />
+              </xsd:sequence>
+              <xsd:attribute name="name" use="required" type="xsd:string" />
+              <xsd:attribute name="type" type="xsd:string" />
+              <xsd:attribute name="mimetype" type="xsd:string" />
+              <xsd:attribute ref="xml:space" />
+            </xsd:complexType>
+          </xsd:element>
+          <xsd:element name="assembly">
+            <xsd:complexType>
+              <xsd:attribute name="alias" type="xsd:string" />
+              <xsd:attribute name="name" type="xsd:string" />
+            </xsd:complexType>
+          </xsd:element>
+          <xsd:element name="data">
+            <xsd:complexType>
+              <xsd:sequence>
+                <xsd:element name="value" type="xsd:string" minOccurs="0" msdata:Ordinal="1" />
+                <xsd:element name="comment" type="xsd:string" minOccurs="0" msdata:Ordinal="2" />
+              </xsd:sequence>
+              <xsd:attribute name="name" type="xsd:string" use="required" msdata:Ordinal="1" />
+              <xsd:attribute name="type" type="xsd:string" msdata:Ordinal="3" />
+              <xsd:attribute name="mimetype" type="xsd:string" msdata:Ordinal="4" />
+              <xsd:attribute ref="xml:space" />
+            </xsd:complexType>
+          </xsd:element>
+          <xsd:element name="resheader">
+            <xsd:complexType>
+              <xsd:sequence>
+                <xsd:element name="value" type="xsd:string" minOccurs="0" msdata:Ordinal="1" />
+              </xsd:sequence>
+              <xsd:attribute name="name" type="xsd:string" use="required" />
+            </xsd:complexType>
+          </xsd:element>
+        </xsd:choice>
+      </xsd:complexType>
+    </xsd:element>
+  </xsd:schema>
+  <resheader name="resmimetype">
+    <value>text/microsoft-resx</value>
+  </resheader>
+  <resheader name="version">
+    <value>2.0</value>
+  </resheader>
+  <resheader name="reader">
+    <value>System.Resources.ResXResourceReader, System.Windows.Forms, Version=2.0.0.0, Culture=neutral, PublicKeyToken=b77a5c561934e089</value>
+  </resheader>
+  <resheader name="writer">
+    <value>System.Resources.ResXResourceWriter, System.Windows.Forms, Version=2.0.0.0, Culture=neutral, PublicKeyToken=b77a5c561934e089</value>
+  </resheader>
+  <metadata name="menuStrip1.TrayLocation" type="System.Drawing.Point, System.Drawing, Version=2.0.0.0, Culture=neutral, PublicKeyToken=b03f5f7f11d50a3a">
+    <value>17, 17</value>
+  </metadata>
+  <metadata name="toolStrip1.TrayLocation" type="System.Drawing.Point, System.Drawing, Version=2.0.0.0, Culture=neutral, PublicKeyToken=b03f5f7f11d50a3a">
+    <value>132, 17</value>
+  </metadata>
+  <assembly alias="System.Drawing" name="System.Drawing, Version=2.0.0.0, Culture=neutral, PublicKeyToken=b03f5f7f11d50a3a" />
+  <data name="toolStripButton1.Image" type="System.Drawing.Bitmap, System.Drawing" mimetype="application/x-microsoft.net.object.bytearray.base64">
+    <value>
+        iVBORw0KGgoAAAANSUhEUgAAABAAAAAQCAYAAAAf8/9hAAAAAXNSR0IArs4c6QAAAARnQU1BAACxjwv8
+        YQUAAAAJcEhZcwAADsMAAA7DAcdvqGQAAAIDSURBVDhPpZLrS5NhGMb3j4SWh0oRQVExD4gonkDpg4hG
+        YKxG6WBogkMZKgPNCEVJFBGdGETEvgwyO9DJE5syZw3PIlPEE9pgBCLZ5XvdMB8Ew8gXbl54nuf63dd9
+        0OGSnwCahxbPRNPAPMw9Xpg6ZmF46kZZ0xSKzJPIrhpDWsVnpBhGkKx3nAX8Pv7z1zg8OoY/cITdn4fw
+        bf/C0kYAN3Ma/w3gWfZL5kzTKBxjWyK2DftwI9tyMYCZKXbNHaD91bLYJrDXsYbrWfUKwJrPE9M2M1Oc
+        VzOOpHI7Jr376Hi9ogHqFIANO0/MmmmbmSmm9a8ze+I4MrNWAdjtoJgWcx+PSzg166yZZ8xM8XvXDix9
+        c4jIqFYAjoriBV9AhEPv1mH/sonogha0afbZMMZz+yreTGyhpusHwtNNCsA5U1zS4BLxzJIfg299qO32
+        Ir7UJtZfftyATqeT+8o2D8JSjQrAJblrncYL7ZJ2+bfaFnC/1S1NjL3diRat7qrO7wLRP3HjWsojBeCo
+        mDEo5mNjuweFGvjWg2EBhCbpkW78htSHHwRyNdmgAFzPEee2iFkzayy2OLXzT4gr6UdUnlXrullsxxQ+
+        kx0g8BTA3aZlButjSTyjODq/WcQcW/B/Je4OQhLvKQDnzN1mp0nnkvAhR8VuMzNrpm1mpjgkoVwB/v8D
+        TgDQASA1MVpwzwAAAABJRU5ErkJggg==
+</value>
+  </data>
+  <data name="toolStripButton2.Image" type="System.Drawing.Bitmap, System.Drawing" mimetype="application/x-microsoft.net.object.bytearray.base64">
+    <value>
+        iVBORw0KGgoAAAANSUhEUgAAABAAAAAQCAYAAAAf8/9hAAAAAXNSR0IArs4c6QAAAARnQU1BAACxjwv8
+        YQUAAAAJcEhZcwAADsMAAA7DAcdvqGQAAAIDSURBVDhPpZLrS5NhGMb3j4SWh0oRQVExD4gonkDpg4hG
+        YKxG6WBogkMZKgPNCEVJFBGdGETEvgwyO9DJE5syZw3PIlPEE9pgBCLZ5XvdMB8Ew8gXbl54nuf63dd9
+        0OGSnwCahxbPRNPAPMw9Xpg6ZmF46kZZ0xSKzJPIrhpDWsVnpBhGkKx3nAX8Pv7z1zg8OoY/cITdn4fw
+        bf/C0kYAN3Ma/w3gWfZL5kzTKBxjWyK2DftwI9tyMYCZKXbNHaD91bLYJrDXsYbrWfUKwJrPE9M2M1Oc
+        VzOOpHI7Jr376Hi9ogHqFIANO0/MmmmbmSmm9a8ze+I4MrNWAdjtoJgWcx+PSzg166yZZ8xM8XvXDix9
+        c4jIqFYAjoriBV9AhEPv1mH/sonogha0afbZMMZz+yreTGyhpusHwtNNCsA5U1zS4BLxzJIfg299qO32
+        Ir7UJtZfftyATqeT+8o2D8JSjQrAJblrncYL7ZJ2+bfaFnC/1S1NjL3diRat7qrO7wLRP3HjWsojBeCo
+        mDEo5mNjuweFGvjWg2EBhCbpkW78htSHHwRyNdmgAFzPEee2iFkzayy2OLXzT4gr6UdUnlXrullsxxQ+
+        kx0g8BTA3aZlButjSTyjODq/WcQcW/B/Je4OQhLvKQDnzN1mp0nnkvAhR8VuMzNrpm1mpjgkoVwB/v8D
+        TgDQASA1MVpwzwAAAABJRU5ErkJggg==
+</value>
+  </data>
+  <data name="toolStripButton4.Image" type="System.Drawing.Bitmap, System.Drawing" mimetype="application/x-microsoft.net.object.bytearray.base64">
+    <value>
+        iVBORw0KGgoAAAANSUhEUgAAABAAAAAQCAYAAAAf8/9hAAAAAXNSR0IArs4c6QAAAARnQU1BAACxjwv8
+        YQUAAAAJcEhZcwAADsMAAA7DAcdvqGQAAAIDSURBVDhPpZLrS5NhGMb3j4SWh0oRQVExD4gonkDpg4hG
+        YKxG6WBogkMZKgPNCEVJFBGdGETEvgwyO9DJE5syZw3PIlPEE9pgBCLZ5XvdMB8Ew8gXbl54nuf63dd9
+        0OGSnwCahxbPRNPAPMw9Xpg6ZmF46kZZ0xSKzJPIrhpDWsVnpBhGkKx3nAX8Pv7z1zg8OoY/cITdn4fw
+        bf/C0kYAN3Ma/w3gWfZL5kzTKBxjWyK2DftwI9tyMYCZKXbNHaD91bLYJrDXsYbrWfUKwJrPE9M2M1Oc
+        VzOOpHI7Jr376Hi9ogHqFIANO0/MmmmbmSmm9a8ze+I4MrNWAdjtoJgWcx+PSzg166yZZ8xM8XvXDix9
+        c4jIqFYAjoriBV9AhEPv1mH/sonogha0afbZMMZz+yreTGyhpusHwtNNCsA5U1zS4BLxzJIfg299qO32
+        Ir7UJtZfftyATqeT+8o2D8JSjQrAJblrncYL7ZJ2+bfaFnC/1S1NjL3diRat7qrO7wLRP3HjWsojBeCo
+        mDEo5mNjuweFGvjWg2EBhCbpkW78htSHHwRyNdmgAFzPEee2iFkzayy2OLXzT4gr6UdUnlXrullsxxQ+
+        kx0g8BTA3aZlButjSTyjODq/WcQcW/B/Je4OQhLvKQDnzN1mp0nnkvAhR8VuMzNrpm1mpjgkoVwB/v8D
+        TgDQASA1MVpwzwAAAABJRU5ErkJggg==
+</value>
+  </data>
+  <data name="toolStripButton3.Image" type="System.Drawing.Bitmap, System.Drawing" mimetype="application/x-microsoft.net.object.bytearray.base64">
+    <value>
+        iVBORw0KGgoAAAANSUhEUgAAABAAAAAQCAYAAAAf8/9hAAAAAXNSR0IArs4c6QAAAARnQU1BAACxjwv8
+        YQUAAAAJcEhZcwAADsMAAA7DAcdvqGQAAAIDSURBVDhPpZLrS5NhGMb3j4SWh0oRQVExD4gonkDpg4hG
+        YKxG6WBogkMZKgPNCEVJFBGdGETEvgwyO9DJE5syZw3PIlPEE9pgBCLZ5XvdMB8Ew8gXbl54nuf63dd9
+        0OGSnwCahxbPRNPAPMw9Xpg6ZmF46kZZ0xSKzJPIrhpDWsVnpBhGkKx3nAX8Pv7z1zg8OoY/cITdn4fw
+        bf/C0kYAN3Ma/w3gWfZL5kzTKBxjWyK2DftwI9tyMYCZKXbNHaD91bLYJrDXsYbrWfUKwJrPE9M2M1Oc
+        VzOOpHI7Jr376Hi9ogHqFIANO0/MmmmbmSmm9a8ze+I4MrNWAdjtoJgWcx+PSzg166yZZ8xM8XvXDix9
+        c4jIqFYAjoriBV9AhEPv1mH/sonogha0afbZMMZz+yreTGyhpusHwtNNCsA5U1zS4BLxzJIfg299qO32
+        Ir7UJtZfftyATqeT+8o2D8JSjQrAJblrncYL7ZJ2+bfaFnC/1S1NjL3diRat7qrO7wLRP3HjWsojBeCo
+        mDEo5mNjuweFGvjWg2EBhCbpkW78htSHHwRyNdmgAFzPEee2iFkzayy2OLXzT4gr6UdUnlXrullsxxQ+
+        kx0g8BTA3aZlButjSTyjODq/WcQcW/B/Je4OQhLvKQDnzN1mp0nnkvAhR8VuMzNrpm1mpjgkoVwB/v8D
+        TgDQASA1MVpwzwAAAABJRU5ErkJggg==
+</value>
+  </data>
+  <data name="_fitWidth.Image" type="System.Drawing.Bitmap, System.Drawing" mimetype="application/x-microsoft.net.object.bytearray.base64">
+    <value>
+        iVBORw0KGgoAAAANSUhEUgAAABAAAAAQCAYAAAAf8/9hAAAAAXNSR0IArs4c6QAAAARnQU1BAACxjwv8
+        YQUAAAAJcEhZcwAADsMAAA7DAcdvqGQAAAIDSURBVDhPpZLrS5NhGMb3j4SWh0oRQVExD4gonkDpg4hG
+        YKxG6WBogkMZKgPNCEVJFBGdGETEvgwyO9DJE5syZw3PIlPEE9pgBCLZ5XvdMB8Ew8gXbl54nuf63dd9
+        0OGSnwCahxbPRNPAPMw9Xpg6ZmF46kZZ0xSKzJPIrhpDWsVnpBhGkKx3nAX8Pv7z1zg8OoY/cITdn4fw
+        bf/C0kYAN3Ma/w3gWfZL5kzTKBxjWyK2DftwI9tyMYCZKXbNHaD91bLYJrDXsYbrWfUKwJrPE9M2M1Oc
+        VzOOpHI7Jr376Hi9ogHqFIANO0/MmmmbmSmm9a8ze+I4MrNWAdjtoJgWcx+PSzg166yZZ8xM8XvXDix9
+        c4jIqFYAjoriBV9AhEPv1mH/sonogha0afbZMMZz+yreTGyhpusHwtNNCsA5U1zS4BLxzJIfg299qO32
+        Ir7UJtZfftyATqeT+8o2D8JSjQrAJblrncYL7ZJ2+bfaFnC/1S1NjL3diRat7qrO7wLRP3HjWsojBeCo
+        mDEo5mNjuweFGvjWg2EBhCbpkW78htSHHwRyNdmgAFzPEee2iFkzayy2OLXzT4gr6UdUnlXrullsxxQ+
+        kx0g8BTA3aZlButjSTyjODq/WcQcW/B/Je4OQhLvKQDnzN1mp0nnkvAhR8VuMzNrpm1mpjgkoVwB/v8D
+        TgDQASA1MVpwzwAAAABJRU5ErkJggg==
+</value>
+  </data>
+  <data name="_fitHeight.Image" type="System.Drawing.Bitmap, System.Drawing" mimetype="application/x-microsoft.net.object.bytearray.base64">
+    <value>
+        iVBORw0KGgoAAAANSUhEUgAAABAAAAAQCAYAAAAf8/9hAAAAAXNSR0IArs4c6QAAAARnQU1BAACxjwv8
+        YQUAAAAJcEhZcwAADsMAAA7DAcdvqGQAAAIDSURBVDhPpZLrS5NhGMb3j4SWh0oRQVExD4gonkDpg4hG
+        YKxG6WBogkMZKgPNCEVJFBGdGETEvgwyO9DJE5syZw3PIlPEE9pgBCLZ5XvdMB8Ew8gXbl54nuf63dd9
+        0OGSnwCahxbPRNPAPMw9Xpg6ZmF46kZZ0xSKzJPIrhpDWsVnpBhGkKx3nAX8Pv7z1zg8OoY/cITdn4fw
+        bf/C0kYAN3Ma/w3gWfZL5kzTKBxjWyK2DftwI9tyMYCZKXbNHaD91bLYJrDXsYbrWfUKwJrPE9M2M1Oc
+        VzOOpHI7Jr376Hi9ogHqFIANO0/MmmmbmSmm9a8ze+I4MrNWAdjtoJgWcx+PSzg166yZZ8xM8XvXDix9
+        c4jIqFYAjoriBV9AhEPv1mH/sonogha0afbZMMZz+yreTGyhpusHwtNNCsA5U1zS4BLxzJIfg299qO32
+        Ir7UJtZfftyATqeT+8o2D8JSjQrAJblrncYL7ZJ2+bfaFnC/1S1NjL3diRat7qrO7wLRP3HjWsojBeCo
+        mDEo5mNjuweFGvjWg2EBhCbpkW78htSHHwRyNdmgAFzPEee2iFkzayy2OLXzT4gr6UdUnlXrullsxxQ+
+        kx0g8BTA3aZlButjSTyjODq/WcQcW/B/Je4OQhLvKQDnzN1mp0nnkvAhR8VuMzNrpm1mpjgkoVwB/v8D
+        TgDQASA1MVpwzwAAAABJRU5ErkJggg==
+</value>
+  </data>
+  <data name="_fitBest.Image" type="System.Drawing.Bitmap, System.Drawing" mimetype="application/x-microsoft.net.object.bytearray.base64">
+    <value>
+        iVBORw0KGgoAAAANSUhEUgAAABAAAAAQCAYAAAAf8/9hAAAAAXNSR0IArs4c6QAAAARnQU1BAACxjwv8
+        YQUAAAAJcEhZcwAADsMAAA7DAcdvqGQAAAIDSURBVDhPpZLrS5NhGMb3j4SWh0oRQVExD4gonkDpg4hG
+        YKxG6WBogkMZKgPNCEVJFBGdGETEvgwyO9DJE5syZw3PIlPEE9pgBCLZ5XvdMB8Ew8gXbl54nuf63dd9
+        0OGSnwCahxbPRNPAPMw9Xpg6ZmF46kZZ0xSKzJPIrhpDWsVnpBhGkKx3nAX8Pv7z1zg8OoY/cITdn4fw
+        bf/C0kYAN3Ma/w3gWfZL5kzTKBxjWyK2DftwI9tyMYCZKXbNHaD91bLYJrDXsYbrWfUKwJrPE9M2M1Oc
+        VzOOpHI7Jr376Hi9ogHqFIANO0/MmmmbmSmm9a8ze+I4MrNWAdjtoJgWcx+PSzg166yZZ8xM8XvXDix9
+        c4jIqFYAjoriBV9AhEPv1mH/sonogha0afbZMMZz+yreTGyhpusHwtNNCsA5U1zS4BLxzJIfg299qO32
+        Ir7UJtZfftyATqeT+8o2D8JSjQrAJblrncYL7ZJ2+bfaFnC/1S1NjL3diRat7qrO7wLRP3HjWsojBeCo
+        mDEo5mNjuweFGvjWg2EBhCbpkW78htSHHwRyNdmgAFzPEee2iFkzayy2OLXzT4gr6UdUnlXrullsxxQ+
+        kx0g8BTA3aZlButjSTyjODq/WcQcW/B/Je4OQhLvKQDnzN1mp0nnkvAhR8VuMzNrpm1mpjgkoVwB/v8D
+        TgDQASA1MVpwzwAAAABJRU5ErkJggg==
+</value>
+  </data>
+  <data name="_rotateLeft.Image" type="System.Drawing.Bitmap, System.Drawing" mimetype="application/x-microsoft.net.object.bytearray.base64">
+    <value>
+        iVBORw0KGgoAAAANSUhEUgAAABAAAAAQCAYAAAAf8/9hAAAAAXNSR0IArs4c6QAAAARnQU1BAACxjwv8
+        YQUAAAAJcEhZcwAADsMAAA7DAcdvqGQAAAIDSURBVDhPpZLrS5NhGMb3j4SWh0oRQVExD4gonkDpg4hG
+        YKxG6WBogkMZKgPNCEVJFBGdGETEvgwyO9DJE5syZw3PIlPEE9pgBCLZ5XvdMB8Ew8gXbl54nuf63dd9
+        0OGSnwCahxbPRNPAPMw9Xpg6ZmF46kZZ0xSKzJPIrhpDWsVnpBhGkKx3nAX8Pv7z1zg8OoY/cITdn4fw
+        bf/C0kYAN3Ma/w3gWfZL5kzTKBxjWyK2DftwI9tyMYCZKXbNHaD91bLYJrDXsYbrWfUKwJrPE9M2M1Oc
+        VzOOpHI7Jr376Hi9ogHqFIANO0/MmmmbmSmm9a8ze+I4MrNWAdjtoJgWcx+PSzg166yZZ8xM8XvXDix9
+        c4jIqFYAjoriBV9AhEPv1mH/sonogha0afbZMMZz+yreTGyhpusHwtNNCsA5U1zS4BLxzJIfg299qO32
+        Ir7UJtZfftyATqeT+8o2D8JSjQrAJblrncYL7ZJ2+bfaFnC/1S1NjL3diRat7qrO7wLRP3HjWsojBeCo
+        mDEo5mNjuweFGvjWg2EBhCbpkW78htSHHwRyNdmgAFzPEee2iFkzayy2OLXzT4gr6UdUnlXrullsxxQ+
+        kx0g8BTA3aZlButjSTyjODq/WcQcW/B/Je4OQhLvKQDnzN1mp0nnkvAhR8VuMzNrpm1mpjgkoVwB/v8D
+        TgDQASA1MVpwzwAAAABJRU5ErkJggg==
+</value>
+  </data>
+  <data name="_rotateRight.Image" type="System.Drawing.Bitmap, System.Drawing" mimetype="application/x-microsoft.net.object.bytearray.base64">
+    <value>
+        iVBORw0KGgoAAAANSUhEUgAAABAAAAAQCAYAAAAf8/9hAAAAAXNSR0IArs4c6QAAAARnQU1BAACxjwv8
+        YQUAAAAJcEhZcwAADsMAAA7DAcdvqGQAAAIDSURBVDhPpZLrS5NhGMb3j4SWh0oRQVExD4gonkDpg4hG
+        YKxG6WBogkMZKgPNCEVJFBGdGETEvgwyO9DJE5syZw3PIlPEE9pgBCLZ5XvdMB8Ew8gXbl54nuf63dd9
+        0OGSnwCahxbPRNPAPMw9Xpg6ZmF46kZZ0xSKzJPIrhpDWsVnpBhGkKx3nAX8Pv7z1zg8OoY/cITdn4fw
+        bf/C0kYAN3Ma/w3gWfZL5kzTKBxjWyK2DftwI9tyMYCZKXbNHaD91bLYJrDXsYbrWfUKwJrPE9M2M1Oc
+        VzOOpHI7Jr376Hi9ogHqFIANO0/MmmmbmSmm9a8ze+I4MrNWAdjtoJgWcx+PSzg166yZZ8xM8XvXDix9
+        c4jIqFYAjoriBV9AhEPv1mH/sonogha0afbZMMZz+yreTGyhpusHwtNNCsA5U1zS4BLxzJIfg299qO32
+        Ir7UJtZfftyATqeT+8o2D8JSjQrAJblrncYL7ZJ2+bfaFnC/1S1NjL3diRat7qrO7wLRP3HjWsojBeCo
+        mDEo5mNjuweFGvjWg2EBhCbpkW78htSHHwRyNdmgAFzPEee2iFkzayy2OLXzT4gr6UdUnlXrullsxxQ+
+        kx0g8BTA3aZlButjSTyjODq/WcQcW/B/Je4OQhLvKQDnzN1mp0nnkvAhR8VuMzNrpm1mpjgkoVwB/v8D
+        TgDQASA1MVpwzwAAAABJRU5ErkJggg==
+</value>
+  </data>
+  <data name="_showToolbar.Image" type="System.Drawing.Bitmap, System.Drawing" mimetype="application/x-microsoft.net.object.bytearray.base64">
+    <value>
+        iVBORw0KGgoAAAANSUhEUgAAABAAAAAQCAYAAAAf8/9hAAAAAXNSR0IArs4c6QAAAARnQU1BAACxjwv8
+        YQUAAAAJcEhZcwAADsMAAA7DAcdvqGQAAAIDSURBVDhPpZLrS5NhGMb3j4SWh0oRQVExD4gonkDpg4hG
+        YKxG6WBogkMZKgPNCEVJFBGdGETEvgwyO9DJE5syZw3PIlPEE9pgBCLZ5XvdMB8Ew8gXbl54nuf63dd9
+        0OGSnwCahxbPRNPAPMw9Xpg6ZmF46kZZ0xSKzJPIrhpDWsVnpBhGkKx3nAX8Pv7z1zg8OoY/cITdn4fw
+        bf/C0kYAN3Ma/w3gWfZL5kzTKBxjWyK2DftwI9tyMYCZKXbNHaD91bLYJrDXsYbrWfUKwJrPE9M2M1Oc
+        VzOOpHI7Jr376Hi9ogHqFIANO0/MmmmbmSmm9a8ze+I4MrNWAdjtoJgWcx+PSzg166yZZ8xM8XvXDix9
+        c4jIqFYAjoriBV9AhEPv1mH/sonogha0afbZMMZz+yreTGyhpusHwtNNCsA5U1zS4BLxzJIfg299qO32
+        Ir7UJtZfftyATqeT+8o2D8JSjQrAJblrncYL7ZJ2+bfaFnC/1S1NjL3diRat7qrO7wLRP3HjWsojBeCo
+        mDEo5mNjuweFGvjWg2EBhCbpkW78htSHHwRyNdmgAFzPEee2iFkzayy2OLXzT4gr6UdUnlXrullsxxQ+
+        kx0g8BTA3aZlButjSTyjODq/WcQcW/B/Je4OQhLvKQDnzN1mp0nnkvAhR8VuMzNrpm1mpjgkoVwB/v8D
+        TgDQASA1MVpwzwAAAABJRU5ErkJggg==
+</value>
+  </data>
+  <data name="_showBookmarks.Image" type="System.Drawing.Bitmap, System.Drawing" mimetype="application/x-microsoft.net.object.bytearray.base64">
+    <value>
+        iVBORw0KGgoAAAANSUhEUgAAABAAAAAQCAYAAAAf8/9hAAAAAXNSR0IArs4c6QAAAARnQU1BAACxjwv8
+        YQUAAAAJcEhZcwAADsMAAA7DAcdvqGQAAAIDSURBVDhPpZLrS5NhGMb3j4SWh0oRQVExD4gonkDpg4hG
+        YKxG6WBogkMZKgPNCEVJFBGdGETEvgwyO9DJE5syZw3PIlPEE9pgBCLZ5XvdMB8Ew8gXbl54nuf63dd9
+        0OGSnwCahxbPRNPAPMw9Xpg6ZmF46kZZ0xSKzJPIrhpDWsVnpBhGkKx3nAX8Pv7z1zg8OoY/cITdn4fw
+        bf/C0kYAN3Ma/w3gWfZL5kzTKBxjWyK2DftwI9tyMYCZKXbNHaD91bLYJrDXsYbrWfUKwJrPE9M2M1Oc
+        VzOOpHI7Jr376Hi9ogHqFIANO0/MmmmbmSmm9a8ze+I4MrNWAdjtoJgWcx+PSzg166yZZ8xM8XvXDix9
+        c4jIqFYAjoriBV9AhEPv1mH/sonogha0afbZMMZz+yreTGyhpusHwtNNCsA5U1zS4BLxzJIfg299qO32
+        Ir7UJtZfftyATqeT+8o2D8JSjQrAJblrncYL7ZJ2+bfaFnC/1S1NjL3diRat7qrO7wLRP3HjWsojBeCo
+        mDEo5mNjuweFGvjWg2EBhCbpkW78htSHHwRyNdmgAFzPEee2iFkzayy2OLXzT4gr6UdUnlXrullsxxQ+
+        kx0g8BTA3aZlButjSTyjODq/WcQcW/B/Je4OQhLvKQDnzN1mp0nnkvAhR8VuMzNrpm1mpjgkoVwB/v8D
+        TgDQASA1MVpwzwAAAABJRU5ErkJggg==
+</value>
+  </data>
+  <data name="_getTextFromPage.Image" type="System.Drawing.Bitmap, System.Drawing" mimetype="application/x-microsoft.net.object.bytearray.base64">
+    <value>
+        iVBORw0KGgoAAAANSUhEUgAAABAAAAAQCAYAAAAf8/9hAAAAAXNSR0IArs4c6QAAAARnQU1BAACxjwv8
+        YQUAAAAJcEhZcwAADsMAAA7DAcdvqGQAAAIDSURBVDhPpZLrS5NhGMb3j4SWh0oRQVExD4gonkDpg4hG
+        YKxG6WBogkMZKgPNCEVJFBGdGETEvgwyO9DJE5syZw3PIlPEE9pgBCLZ5XvdMB8Ew8gXbl54nuf63dd9
+        0OGSnwCahxbPRNPAPMw9Xpg6ZmF46kZZ0xSKzJPIrhpDWsVnpBhGkKx3nAX8Pv7z1zg8OoY/cITdn4fw
+        bf/C0kYAN3Ma/w3gWfZL5kzTKBxjWyK2DftwI9tyMYCZKXbNHaD91bLYJrDXsYbrWfUKwJrPE9M2M1Oc
+        VzOOpHI7Jr376Hi9ogHqFIANO0/MmmmbmSmm9a8ze+I4MrNWAdjtoJgWcx+PSzg166yZZ8xM8XvXDix9
+        c4jIqFYAjoriBV9AhEPv1mH/sonogha0afbZMMZz+yreTGyhpusHwtNNCsA5U1zS4BLxzJIfg299qO32
+        Ir7UJtZfftyATqeT+8o2D8JSjQrAJblrncYL7ZJ2+bfaFnC/1S1NjL3diRat7qrO7wLRP3HjWsojBeCo
+        mDEo5mNjuweFGvjWg2EBhCbpkW78htSHHwRyNdmgAFzPEee2iFkzayy2OLXzT4gr6UdUnlXrullsxxQ+
+        kx0g8BTA3aZlButjSTyjODq/WcQcW/B/Je4OQhLvKQDnzN1mp0nnkvAhR8VuMzNrpm1mpjgkoVwB/v8D
+        TgDQASA1MVpwzwAAAABJRU5ErkJggg==
+</value>
+  </data>
+  <metadata name="statusStrip1.TrayLocation" type="System.Drawing.Point, System.Drawing, Version=2.0.0.0, Culture=neutral, PublicKeyToken=b03f5f7f11d50a3a">
+    <value>237, 17</value>
+  </metadata>
 </root>