--- conflicted
+++ resolved
@@ -1,382 +1,380 @@
-﻿using System;
-using System.Collections.Generic;
-using System.ComponentModel;
-using System.Data;
-using System.Drawing;
-using System.IO;
-using System.Text;
-using System.Windows.Forms;
-
-namespace PdfiumViewer.Demo
-{
-    public partial class MainForm : Form
-    {
-        public MainForm()
-        {
-            InitializeComponent();
-
-            renderToBitmapsToolStripMenuItem.Enabled = false;
-
-            pdfViewer1.Renderer.DisplayRectangleChanged += Renderer_DisplayRectangleChanged;
-            pdfViewer1.Renderer.ZoomChanged += Renderer_ZoomChanged;
-
-            pdfViewer1.Renderer.MouseMove += Renderer_MouseMove;
-            pdfViewer1.Renderer.MouseLeave += Renderer_MouseLeave;
-            ShowPdfLocation(null);
-
-            cutMarginsWhenPrintingToolStripMenuItem.PerformClick();
-
-            _zoom.Text = pdfViewer1.Renderer.Zoom.ToString();
-
-            Disposed += (s, e) => pdfViewer1.Document?.Dispose();
-        }
-
-        private void Renderer_MouseLeave(object sender, EventArgs e)
-        {
-            ShowPdfLocation(null);
-        }
-
-        private void Renderer_MouseMove(object sender, MouseEventArgs e)
-        {
-            ShowPdfLocation(pdfViewer1.Renderer.PointToPdf(e.Location));
-        }
-
-        private void ShowPdfLocation(PdfPoint point)
-        {
-            if (point == null)
-            {
-                _pageToolStripLabel.Text = null;
-                _coordinatesToolStripLabel.Text = null;
-            }
-            else
-            {
-                _pageToolStripLabel.Text = point.Page.ToString();
-                _coordinatesToolStripLabel.Text = point.Location.X + "," + point.Location.Y;
-            }
-        }
-
-        void Renderer_ZoomChanged(object sender, EventArgs e)
-        {
-            _zoom.Text = pdfViewer1.Renderer.Zoom.ToString();
-        }
-
-        void Renderer_DisplayRectangleChanged(object sender, EventArgs e)
-        {
-            _page.Text = (pdfViewer1.Renderer.Page + 1).ToString();
-        }
-
-        private void MainForm_Shown(object sender, EventArgs e)
-        {
-            var args = Environment.GetCommandLineArgs();
-
-            if (args.Length > 1)
-            {
-                pdfViewer1.Document?.Dispose();
-                pdfViewer1.Document = OpenDocument(args[1]);
-                renderToBitmapsToolStripMenuItem.Enabled = true;
-            }
-            else
-            {
-                OpenFile();
-            }
-
-            _showBookmarks.Checked = pdfViewer1.ShowBookmarks;
-            _showToolbar.Checked = pdfViewer1.ShowToolbar;
-        }
-
-        private PdfDocument OpenDocument(string fileName)
-        {
-            try
-            {
-                return PdfDocument.Load(this, fileName);
-            }
-            catch (Exception ex)
-            {
-                MessageBox.Show(this, ex.Message, Text, MessageBoxButtons.OK, MessageBoxIcon.Error);
-                return null;
-            }
-        }
-
-        private void OpenFile()
-        {
-            using (var form = new OpenFileDialog())
-            {
-                form.Filter = "PDF Files (*.pdf)|*.pdf|All Files (*.*)|*.*";
-                form.RestoreDirectory = true;
-                form.Title = "Open PDF File";
-
-                if (form.ShowDialog(this) != DialogResult.OK)
-                {
-                    Dispose();
-                    return;
-                }
-
-                pdfViewer1.Document?.Dispose();
-                pdfViewer1.Document = OpenDocument(form.FileName);
-                renderToBitmapsToolStripMenuItem.Enabled = true;
-            }
-        }
-
-        private void exitToolStripMenuItem_Click(object sender, EventArgs e)
-        {
-            Close();
-        }
-
-        private void openToolStripMenuItem_Click(object sender, EventArgs e)
-        {
-            OpenFile();
-        }
-
-        private void renderToBitmapsToolStripMenuItem_Click(object sender, EventArgs e)
-        {
-            int dpiX;
-            int dpiY;
-
-            using (var form = new ExportBitmapsForm())
-            {
-                if (form.ShowDialog() != DialogResult.OK)
-                    return;
-
-                dpiX = form.DpiX;
-                dpiY = form.DpiY;
-            }
-
-            string path;
-
-            using (var form = new FolderBrowserDialog())
-            {
-                if (form.ShowDialog(this) != DialogResult.OK)
-                    return;
-
-                path = form.SelectedPath;
-            }
-
-            var document = pdfViewer1.Document;
-
-            for (int i = 0; i < document.PageCount; i++)
-            {
-                using (var image = document.Render(i, (int)document.PageSizes[i].Width, (int)document.PageSizes[i].Height, dpiX, dpiY, false))
-                {
-                    image.Save(Path.Combine(path, "Page " + i + ".png"));
-                }
-            }
-        }
-
-        private void toolStripButton1_Click_1(object sender, EventArgs e)
-        {
-            pdfViewer1.Renderer.Page--;
-        }
-
-        private void toolStripButton2_Click(object sender, EventArgs e)
-        {
-            pdfViewer1.Renderer.Page++;
-        }
-
-        private void cutMarginsWhenPrintingToolStripMenuItem_Click(object sender, EventArgs e)
-        {
-            cutMarginsWhenPrintingToolStripMenuItem.Checked = true;
-            shrinkToMarginsWhenPrintingToolStripMenuItem.Checked = false;
-
-            pdfViewer1.DefaultPrintMode = PdfPrintMode.CutMargin;
-        }
-
-        private void shrinkToMarginsWhenPrintingToolStripMenuItem_Click(object sender, EventArgs e)
-        {
-            shrinkToMarginsWhenPrintingToolStripMenuItem.Checked = true;
-            cutMarginsWhenPrintingToolStripMenuItem.Checked = false;
-
-            pdfViewer1.DefaultPrintMode = PdfPrintMode.ShrinkToMargin;
-        }
-
-        private void printPreviewToolStripMenuItem_Click(object sender, EventArgs e)
-        {
-            using (var form = new PrintPreviewDialog())
-            {
-                form.Document = pdfViewer1.Document.CreatePrintDocument(pdfViewer1.DefaultPrintMode);
-                form.ShowDialog(this);
-            }
-        }
-
-        private void _fitWidth_Click(object sender, EventArgs e)
-        {
-            FitPage(PdfViewerZoomMode.FitWidth);
-        }
-
-        private void FitPage(PdfViewerZoomMode zoomMode)
-        {
-            int page = pdfViewer1.Renderer.Page;
-            pdfViewer1.ZoomMode = zoomMode;
-            pdfViewer1.Renderer.Zoom = 1;
-            pdfViewer1.Renderer.Page = page;
-        }
-
-        private void _fitHeight_Click(object sender, EventArgs e)
-        {
-            FitPage(PdfViewerZoomMode.FitHeight);
-        }
-
-        private void _fitBest_Click(object sender, EventArgs e)
-        {
-            FitPage(PdfViewerZoomMode.FitBest);
-        }
-
-        private void _page_KeyDown(object sender, KeyEventArgs e)
-        {
-            if (e.KeyCode == Keys.Enter)
-            {
-                e.Handled = true;
-
-                int page;
-                if (int.TryParse(_page.Text, out page))
-                    pdfViewer1.Renderer.Page = page - 1;
-            }
-        }
-
-        private void _zoom_KeyDown(object sender, KeyEventArgs e)
-        {
-            if (e.KeyCode == Keys.Enter)
-            {
-                e.Handled = true;
-
-                float zoom;
-                if (float.TryParse(_zoom.Text, out zoom))
-                    pdfViewer1.Renderer.Zoom = zoom;
-            }
-        }
-
-        private void toolStripButton4_Click(object sender, EventArgs e)
-        {
-            pdfViewer1.Renderer.ZoomIn();
-        }
-
-        private void toolStripButton3_Click(object sender, EventArgs e)
-        {
-            pdfViewer1.Renderer.ZoomOut();
-        }
-
-        private void _rotateLeft_Click(object sender, EventArgs e)
-        {
-            pdfViewer1.Renderer.RotateLeft();
-        }
-
-        private void _rotateRight_Click(object sender, EventArgs e)
-        {
-            pdfViewer1.Renderer.RotateRight();
-        }
-
-        private void _hideToolbar_Click(object sender, EventArgs e)
-        {
-            pdfViewer1.ShowToolbar = _showToolbar.Checked;
-        }
-
-        private void _hideBookmarks_Click(object sender, EventArgs e)
-        {
-            pdfViewer1.ShowBookmarks = _showBookmarks.Checked;
-        }
-
-        private void deleteCurrentPageToolStripMenuItem_Click(object sender, EventArgs e)
-        {
-            // PdfRenderer does not support changes to the loaded document,
-            // so we fake it by reloading the document into the renderer.
-
-            int page = pdfViewer1.Renderer.Page;
-            var document = pdfViewer1.Document;
-            pdfViewer1.Document = null;
-            document.DeletePage(page);
-            pdfViewer1.Document = document;
-            pdfViewer1.Renderer.Page = page;
-        }
-
-        private void rotate0ToolStripMenuItem_Click(object sender, EventArgs e)
-        {
-            Rotate(PdfRotation.Rotate0);
-        }
-
-        private void rotate90ToolStripMenuItem_Click(object sender, EventArgs e)
-        {
-            Rotate(PdfRotation.Rotate90);
-        }
-
-        private void rotate180ToolStripMenuItem_Click(object sender, EventArgs e)
-        {
-            Rotate(PdfRotation.Rotate180);
-        }
-
-        private void rotate270ToolStripMenuItem_Click(object sender, EventArgs e)
-        {
-            Rotate(PdfRotation.Rotate270);
-        }
-
-        private void Rotate(PdfRotation rotate)
-        {
-            // PdfRenderer does not support changes to the loaded document,
-            // so we fake it by reloading the document into the renderer.
-
-            int page = pdfViewer1.Renderer.Page;
-            var document = pdfViewer1.Document;
-            pdfViewer1.Document = null;
-            document.RotatePage(page, rotate);
-            pdfViewer1.Document = document;
-            pdfViewer1.Renderer.Page = page;
-        }
-
-<<<<<<< HEAD
-        private void _search_KeyDown(object sender, KeyEventArgs e)
-        {
-            if (e.KeyCode == Keys.Enter)
-            {
-                e.Handled = true;
-
-                var matches = pdfViewer1.Document.Search(_search.Text, false, false);
-                if (matches.Items.Count > 0)
-                {
-                    MessageBox.Show(this, String.Format("{0} matches found.", matches.Items.Count));
-
-                    pdfViewer1.Renderer.Page = matches.Items[0].Page;
-                }
-                else
-                {
-                    MessageBox.Show(this, "No matches found");
-                }
-            }
-        }
-
-        private void showRangeOfPagesToolStripMenuItem_Click(object sender, EventArgs e)
-        {
-            using (var form = new PageRangeForm(pdfViewer1.Document))
-            {
-                if (form.ShowDialog(this) == DialogResult.OK)
-                {
-                    pdfViewer1.Document = form.Document;
-                }
-            }
-		}
-			
-        private void informationToolStripMenuItem_Click(object sender, EventArgs e)
-        {
-            PdfInformation info = pdfViewer1.Document.GetInformation();
-            StringBuilder sz = new StringBuilder();
-            sz.AppendLine($"Author: {info.Author}");
-            sz.AppendLine($"Creator: {info.Creator}");
-            sz.AppendLine($"Keywords: {info.Keywords}");
-            sz.AppendLine($"Producer: {info.Producer}");
-            sz.AppendLine($"Subject: {info.Subject}");
-            sz.AppendLine($"Title: {info.Title}");
-            sz.AppendLine($"Create Date: {info.CreationDate}");
-            sz.AppendLine($"Modified Date: {info.ModificationDate}");
-
-            MessageBox.Show(sz.ToString(), "Information", MessageBoxButtons.OK, MessageBoxIcon.Information);
-
-=======
-        private void _getTextFromPage_Click(object sender, EventArgs e)
-        {
-            int page = pdfViewer1.Renderer.Page;
-            string text = pdfViewer1.Document.GetPDFText(page);
-            string caption = string.Format("Page {0} contains {1} character(s):", page + 1, text.Length);
-
-            if (text.Length > 128) text = text.Substring(0, 125) + "...\n\n\n\n..." + text.Substring(text.Length - 125);
-            MessageBox.Show(this, text, caption, MessageBoxButtons.OK, MessageBoxIcon.Information);
->>>>>>> 6621dc3d
-        }
-    }
-}
+﻿using System;
+using System.Collections.Generic;
+using System.ComponentModel;
+using System.Data;
+using System.Drawing;
+using System.IO;
+using System.Text;
+using System.Windows.Forms;
+
+namespace PdfiumViewer.Demo
+{
+    public partial class MainForm : Form
+    {
+        public MainForm()
+        {
+            InitializeComponent();
+
+            renderToBitmapsToolStripMenuItem.Enabled = false;
+
+            pdfViewer1.Renderer.DisplayRectangleChanged += Renderer_DisplayRectangleChanged;
+            pdfViewer1.Renderer.ZoomChanged += Renderer_ZoomChanged;
+
+            pdfViewer1.Renderer.MouseMove += Renderer_MouseMove;
+            pdfViewer1.Renderer.MouseLeave += Renderer_MouseLeave;
+            ShowPdfLocation(null);
+
+            cutMarginsWhenPrintingToolStripMenuItem.PerformClick();
+
+            _zoom.Text = pdfViewer1.Renderer.Zoom.ToString();
+
+            Disposed += (s, e) => pdfViewer1.Document?.Dispose();
+        }
+
+        private void Renderer_MouseLeave(object sender, EventArgs e)
+        {
+            ShowPdfLocation(null);
+        }
+
+        private void Renderer_MouseMove(object sender, MouseEventArgs e)
+        {
+            ShowPdfLocation(pdfViewer1.Renderer.PointToPdf(e.Location));
+        }
+
+        private void ShowPdfLocation(PdfPoint point)
+        {
+            if (point == null)
+            {
+                _pageToolStripLabel.Text = null;
+                _coordinatesToolStripLabel.Text = null;
+            }
+            else
+            {
+                _pageToolStripLabel.Text = point.Page.ToString();
+                _coordinatesToolStripLabel.Text = point.Location.X + "," + point.Location.Y;
+            }
+        }
+
+        void Renderer_ZoomChanged(object sender, EventArgs e)
+        {
+            _zoom.Text = pdfViewer1.Renderer.Zoom.ToString();
+        }
+
+        void Renderer_DisplayRectangleChanged(object sender, EventArgs e)
+        {
+            _page.Text = (pdfViewer1.Renderer.Page + 1).ToString();
+        }
+
+        private void MainForm_Shown(object sender, EventArgs e)
+        {
+            var args = Environment.GetCommandLineArgs();
+
+            if (args.Length > 1)
+            {
+                pdfViewer1.Document?.Dispose();
+                pdfViewer1.Document = OpenDocument(args[1]);
+                renderToBitmapsToolStripMenuItem.Enabled = true;
+            }
+            else
+            {
+                OpenFile();
+            }
+
+            _showBookmarks.Checked = pdfViewer1.ShowBookmarks;
+            _showToolbar.Checked = pdfViewer1.ShowToolbar;
+        }
+
+        private PdfDocument OpenDocument(string fileName)
+        {
+            try
+            {
+                return PdfDocument.Load(this, fileName);
+            }
+            catch (Exception ex)
+            {
+                MessageBox.Show(this, ex.Message, Text, MessageBoxButtons.OK, MessageBoxIcon.Error);
+                return null;
+            }
+        }
+
+        private void OpenFile()
+        {
+            using (var form = new OpenFileDialog())
+            {
+                form.Filter = "PDF Files (*.pdf)|*.pdf|All Files (*.*)|*.*";
+                form.RestoreDirectory = true;
+                form.Title = "Open PDF File";
+
+                if (form.ShowDialog(this) != DialogResult.OK)
+                {
+                    Dispose();
+                    return;
+                }
+
+                pdfViewer1.Document?.Dispose();
+                pdfViewer1.Document = OpenDocument(form.FileName);
+                renderToBitmapsToolStripMenuItem.Enabled = true;
+            }
+        }
+
+        private void exitToolStripMenuItem_Click(object sender, EventArgs e)
+        {
+            Close();
+        }
+
+        private void openToolStripMenuItem_Click(object sender, EventArgs e)
+        {
+            OpenFile();
+        }
+
+        private void renderToBitmapsToolStripMenuItem_Click(object sender, EventArgs e)
+        {
+            int dpiX;
+            int dpiY;
+
+            using (var form = new ExportBitmapsForm())
+            {
+                if (form.ShowDialog() != DialogResult.OK)
+                    return;
+
+                dpiX = form.DpiX;
+                dpiY = form.DpiY;
+            }
+
+            string path;
+
+            using (var form = new FolderBrowserDialog())
+            {
+                if (form.ShowDialog(this) != DialogResult.OK)
+                    return;
+
+                path = form.SelectedPath;
+            }
+
+            var document = pdfViewer1.Document;
+
+            for (int i = 0; i < document.PageCount; i++)
+            {
+                using (var image = document.Render(i, (int)document.PageSizes[i].Width, (int)document.PageSizes[i].Height, dpiX, dpiY, false))
+                {
+                    image.Save(Path.Combine(path, "Page " + i + ".png"));
+                }
+            }
+        }
+
+        private void toolStripButton1_Click_1(object sender, EventArgs e)
+        {
+            pdfViewer1.Renderer.Page--;
+        }
+
+        private void toolStripButton2_Click(object sender, EventArgs e)
+        {
+            pdfViewer1.Renderer.Page++;
+        }
+
+        private void cutMarginsWhenPrintingToolStripMenuItem_Click(object sender, EventArgs e)
+        {
+            cutMarginsWhenPrintingToolStripMenuItem.Checked = true;
+            shrinkToMarginsWhenPrintingToolStripMenuItem.Checked = false;
+
+            pdfViewer1.DefaultPrintMode = PdfPrintMode.CutMargin;
+        }
+
+        private void shrinkToMarginsWhenPrintingToolStripMenuItem_Click(object sender, EventArgs e)
+        {
+            shrinkToMarginsWhenPrintingToolStripMenuItem.Checked = true;
+            cutMarginsWhenPrintingToolStripMenuItem.Checked = false;
+
+            pdfViewer1.DefaultPrintMode = PdfPrintMode.ShrinkToMargin;
+        }
+
+        private void printPreviewToolStripMenuItem_Click(object sender, EventArgs e)
+        {
+            using (var form = new PrintPreviewDialog())
+            {
+                form.Document = pdfViewer1.Document.CreatePrintDocument(pdfViewer1.DefaultPrintMode);
+                form.ShowDialog(this);
+            }
+        }
+
+        private void _fitWidth_Click(object sender, EventArgs e)
+        {
+            FitPage(PdfViewerZoomMode.FitWidth);
+        }
+
+        private void FitPage(PdfViewerZoomMode zoomMode)
+        {
+            int page = pdfViewer1.Renderer.Page;
+            pdfViewer1.ZoomMode = zoomMode;
+            pdfViewer1.Renderer.Zoom = 1;
+            pdfViewer1.Renderer.Page = page;
+        }
+
+        private void _fitHeight_Click(object sender, EventArgs e)
+        {
+            FitPage(PdfViewerZoomMode.FitHeight);
+        }
+
+        private void _fitBest_Click(object sender, EventArgs e)
+        {
+            FitPage(PdfViewerZoomMode.FitBest);
+        }
+
+        private void _page_KeyDown(object sender, KeyEventArgs e)
+        {
+            if (e.KeyCode == Keys.Enter)
+            {
+                e.Handled = true;
+
+                int page;
+                if (int.TryParse(_page.Text, out page))
+                    pdfViewer1.Renderer.Page = page - 1;
+            }
+        }
+
+        private void _zoom_KeyDown(object sender, KeyEventArgs e)
+        {
+            if (e.KeyCode == Keys.Enter)
+            {
+                e.Handled = true;
+
+                float zoom;
+                if (float.TryParse(_zoom.Text, out zoom))
+                    pdfViewer1.Renderer.Zoom = zoom;
+            }
+        }
+
+        private void toolStripButton4_Click(object sender, EventArgs e)
+        {
+            pdfViewer1.Renderer.ZoomIn();
+        }
+
+        private void toolStripButton3_Click(object sender, EventArgs e)
+        {
+            pdfViewer1.Renderer.ZoomOut();
+        }
+
+        private void _rotateLeft_Click(object sender, EventArgs e)
+        {
+            pdfViewer1.Renderer.RotateLeft();
+        }
+
+        private void _rotateRight_Click(object sender, EventArgs e)
+        {
+            pdfViewer1.Renderer.RotateRight();
+        }
+
+        private void _hideToolbar_Click(object sender, EventArgs e)
+        {
+            pdfViewer1.ShowToolbar = _showToolbar.Checked;
+        }
+
+        private void _hideBookmarks_Click(object sender, EventArgs e)
+        {
+            pdfViewer1.ShowBookmarks = _showBookmarks.Checked;
+        }
+
+        private void deleteCurrentPageToolStripMenuItem_Click(object sender, EventArgs e)
+        {
+            // PdfRenderer does not support changes to the loaded document,
+            // so we fake it by reloading the document into the renderer.
+
+            int page = pdfViewer1.Renderer.Page;
+            var document = pdfViewer1.Document;
+            pdfViewer1.Document = null;
+            document.DeletePage(page);
+            pdfViewer1.Document = document;
+            pdfViewer1.Renderer.Page = page;
+        }
+
+        private void rotate0ToolStripMenuItem_Click(object sender, EventArgs e)
+        {
+            Rotate(PdfRotation.Rotate0);
+        }
+
+        private void rotate90ToolStripMenuItem_Click(object sender, EventArgs e)
+        {
+            Rotate(PdfRotation.Rotate90);
+        }
+
+        private void rotate180ToolStripMenuItem_Click(object sender, EventArgs e)
+        {
+            Rotate(PdfRotation.Rotate180);
+        }
+
+        private void rotate270ToolStripMenuItem_Click(object sender, EventArgs e)
+        {
+            Rotate(PdfRotation.Rotate270);
+        }
+
+        private void Rotate(PdfRotation rotate)
+        {
+            // PdfRenderer does not support changes to the loaded document,
+            // so we fake it by reloading the document into the renderer.
+
+            int page = pdfViewer1.Renderer.Page;
+            var document = pdfViewer1.Document;
+            pdfViewer1.Document = null;
+            document.RotatePage(page, rotate);
+            pdfViewer1.Document = document;
+            pdfViewer1.Renderer.Page = page;
+        }
+
+        private void _search_KeyDown(object sender, KeyEventArgs e)
+        {
+            if (e.KeyCode == Keys.Enter)
+            {
+                e.Handled = true;
+
+                var matches = pdfViewer1.Document.Search(_search.Text, false, false);
+                if (matches.Items.Count > 0)
+                {
+                    MessageBox.Show(this, String.Format("{0} matches found.", matches.Items.Count));
+
+                    pdfViewer1.Renderer.Page = matches.Items[0].Page;
+                }
+                else
+                {
+                    MessageBox.Show(this, "No matches found");
+                }
+            }
+        }
+
+        private void showRangeOfPagesToolStripMenuItem_Click(object sender, EventArgs e)
+        {
+            using (var form = new PageRangeForm(pdfViewer1.Document))
+            {
+                if (form.ShowDialog(this) == DialogResult.OK)
+                {
+                    pdfViewer1.Document = form.Document;
+                }
+            }
+		}
+			
+        private void informationToolStripMenuItem_Click(object sender, EventArgs e)
+        {
+            PdfInformation info = pdfViewer1.Document.GetInformation();
+            StringBuilder sz = new StringBuilder();
+            sz.AppendLine($"Author: {info.Author}");
+            sz.AppendLine($"Creator: {info.Creator}");
+            sz.AppendLine($"Keywords: {info.Keywords}");
+            sz.AppendLine($"Producer: {info.Producer}");
+            sz.AppendLine($"Subject: {info.Subject}");
+            sz.AppendLine($"Title: {info.Title}");
+            sz.AppendLine($"Create Date: {info.CreationDate}");
+            sz.AppendLine($"Modified Date: {info.ModificationDate}");
+
+            MessageBox.Show(sz.ToString(), "Information", MessageBoxButtons.OK, MessageBoxIcon.Information);
+		}	
+
+        private void _getTextFromPage_Click(object sender, EventArgs e)
+        {
+            int page = pdfViewer1.Renderer.Page;
+            string text = pdfViewer1.Document.GetPDFText(page);
+            string caption = string.Format("Page {0} contains {1} character(s):", page + 1, text.Length);
+
+            if (text.Length > 128) text = text.Substring(0, 125) + "...\n\n\n\n..." + text.Substring(text.Length - 125);
+            MessageBox.Show(this, text, caption, MessageBoxButtons.OK, MessageBoxIcon.Information);
+        }
+    }
+}